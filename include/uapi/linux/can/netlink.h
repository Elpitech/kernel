--- conflicted
+++ resolved
@@ -137,10 +137,7 @@
 	IFLA_CAN_DATA_BITRATE_CONST,
 	IFLA_CAN_BITRATE_MAX,
 	IFLA_CAN_TDC,
-<<<<<<< HEAD
-=======
 	IFLA_CAN_CTRLMODE_EXT,
->>>>>>> 754e0b0e
 
 	/* add new constants above here */
 	__IFLA_CAN_MAX,
@@ -169,8 +166,6 @@
 	__IFLA_CAN_TDC,
 	IFLA_CAN_TDC_MAX = __IFLA_CAN_TDC - 1
 };
-<<<<<<< HEAD
-=======
 
 /*
  * IFLA_CAN_CTRLMODE_EXT nest: controller mode extended parameters
@@ -183,7 +178,6 @@
 	__IFLA_CAN_CTRLMODE,
 	IFLA_CAN_CTRLMODE_MAX = __IFLA_CAN_CTRLMODE - 1
 };
->>>>>>> 754e0b0e
 
 /* u16 termination range: 1..65535 Ohms */
 #define CAN_TERMINATION_DISABLED 0
