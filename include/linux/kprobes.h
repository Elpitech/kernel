--- conflicted
+++ resolved
@@ -348,15 +348,6 @@
 
 DEFINE_INSN_CACHE_OPS(optinsn);
 
-<<<<<<< HEAD
-#ifdef CONFIG_SYSCTL
-extern int sysctl_kprobes_optimization;
-extern int proc_kprobes_optimization_handler(struct ctl_table *table,
-					     int write, void *buffer,
-					     size_t *length, loff_t *ppos);
-#endif /* CONFIG_SYSCTL */
-=======
->>>>>>> 754e0b0e
 extern void wait_for_kprobe_optimizer(void);
 #else /* !CONFIG_OPTPROBES */
 static inline void wait_for_kprobe_optimizer(void) { }
