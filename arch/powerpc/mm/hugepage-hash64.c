--- conflicted
+++ resolved
@@ -78,11 +78,7 @@
 		 * base page size. This is because demote_segment won't flush
 		 * hash page table entries.
 		 */
-<<<<<<< HEAD
-		if ((old_pmd & _PAGE_HASHPTE) && !(old_pmd & _PAGE_COMBO)) {
-=======
 		if ((old_pmd & H_PAGE_HASHPTE) && !(old_pmd & H_PAGE_COMBO)) {
->>>>>>> 138a0764
 			flush_hash_hugepage(vsid, ea, pmdp, MMU_PAGE_64K,
 					    ssize, flags);
 			/*
