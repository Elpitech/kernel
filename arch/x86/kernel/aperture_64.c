--- conflicted
+++ resolved
@@ -86,27 +86,9 @@
 	 * memory. Unfortunately we cannot move it up because that would
 	 * make the IOMMU useless.
 	 */
-<<<<<<< HEAD
-	/*
-	 * using 512M as goal, in case kexec will load kernel_big
-	 * that will do the on position decompress, and  could overlap with
-	 * that position with gart that is used.
-	 * sequende:
-	 * kernel_small
-	 * ==> kexec (with kdump trigger path or previous doesn't shutdown gart)
-	 * ==> kernel_small(gart area become e820_reserved)
-	 * ==> kexec (with kdump trigger path or previous doesn't shutdown gart)
-	 * ==> kerne_big (uncompressed size will be big than 64M or 128M)
-	 * so don't use 512M below as gart iommu, leave the space for kernel
-	 * code for safe
-	 */
-	addr = memblock_find_in_range(0, 1ULL<<32, aper_size, 512ULL<<20);
-	if (addr == MEMBLOCK_ERROR || addr + aper_size > 0xffffffff) {
-=======
 	addr = memblock_find_in_range(GART_MIN_ADDR, GART_MAX_ADDR,
 				      aper_size, aper_size);
 	if (addr == MEMBLOCK_ERROR || addr + aper_size > GART_MAX_ADDR) {
->>>>>>> d762f438
 		printk(KERN_ERR
 			"Cannot allocate aperture memory hole (%lx,%uK)\n",
 				addr, aper_size>>10);
