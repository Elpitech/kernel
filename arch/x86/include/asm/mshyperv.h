/* SPDX-License-Identifier: GPL-2.0 */
#ifndef _ASM_X86_MSHYPER_H
#define _ASM_X86_MSHYPER_H

#include <linux/types.h>
#include <linux/nmi.h>
#include <linux/msi.h>
#include <asm/io.h>
#include <asm/hyperv-tlfs.h>
#include <asm/nospec-branch.h>
#include <asm/paravirt.h>
#include <asm/mshyperv.h>

typedef int (*hyperv_fill_flush_list_func)(
		struct hv_guest_mapping_flush_list *flush,
		void *data);

static inline void hv_set_register(unsigned int reg, u64 value)
{
	wrmsrl(reg, value);
}

static inline u64 hv_get_register(unsigned int reg)
{
	u64 value;

	rdmsrl(reg, value);
	return value;
}

#define hv_get_raw_timer() rdtsc_ordered()
<<<<<<< HEAD
#define hv_get_vector() HYPERVISOR_CALLBACK_VECTOR

/*
 * Reference to pv_ops must be inline so objtool
 * detection of noinstr violations can work correctly.
 */
static __always_inline void hv_setup_sched_clock(void *sched_clock)
{
#ifdef CONFIG_PARAVIRT
	paravirt_set_sched_clock(sched_clock);
#endif
}
=======
>>>>>>> 753ed9c9

void hyperv_vector_handler(struct pt_regs *regs);

#if IS_ENABLED(CONFIG_HYPERV)
extern int hyperv_init_cpuhp;

extern void *hv_hypercall_pg;
extern void  __percpu  **hyperv_pcpu_input_arg;
extern void  __percpu  **hyperv_pcpu_output_arg;

extern u64 hv_current_partition_id;

int hv_call_deposit_pages(int node, u64 partition_id, u32 num_pages);
int hv_call_add_logical_proc(int node, u32 lp_index, u32 acpi_id);
int hv_call_create_vp(int node, u64 partition_id, u32 vp_index, u32 flags);

static inline u64 hv_do_hypercall(u64 control, void *input, void *output)
{
	u64 input_address = input ? virt_to_phys(input) : 0;
	u64 output_address = output ? virt_to_phys(output) : 0;
	u64 hv_status;

#ifdef CONFIG_X86_64
	if (!hv_hypercall_pg)
		return U64_MAX;

	__asm__ __volatile__("mov %4, %%r8\n"
			     CALL_NOSPEC
			     : "=a" (hv_status), ASM_CALL_CONSTRAINT,
			       "+c" (control), "+d" (input_address)
			     :  "r" (output_address),
				THUNK_TARGET(hv_hypercall_pg)
			     : "cc", "memory", "r8", "r9", "r10", "r11");
#else
	u32 input_address_hi = upper_32_bits(input_address);
	u32 input_address_lo = lower_32_bits(input_address);
	u32 output_address_hi = upper_32_bits(output_address);
	u32 output_address_lo = lower_32_bits(output_address);

	if (!hv_hypercall_pg)
		return U64_MAX;

	__asm__ __volatile__(CALL_NOSPEC
			     : "=A" (hv_status),
			       "+c" (input_address_lo), ASM_CALL_CONSTRAINT
			     : "A" (control),
			       "b" (input_address_hi),
			       "D"(output_address_hi), "S"(output_address_lo),
			       THUNK_TARGET(hv_hypercall_pg)
			     : "cc", "memory");
#endif /* !x86_64 */
	return hv_status;
}

/* Fast hypercall with 8 bytes of input and no output */
static inline u64 hv_do_fast_hypercall8(u16 code, u64 input1)
{
	u64 hv_status, control = (u64)code | HV_HYPERCALL_FAST_BIT;

#ifdef CONFIG_X86_64
	{
		__asm__ __volatile__(CALL_NOSPEC
				     : "=a" (hv_status), ASM_CALL_CONSTRAINT,
				       "+c" (control), "+d" (input1)
				     : THUNK_TARGET(hv_hypercall_pg)
				     : "cc", "r8", "r9", "r10", "r11");
	}
#else
	{
		u32 input1_hi = upper_32_bits(input1);
		u32 input1_lo = lower_32_bits(input1);

		__asm__ __volatile__ (CALL_NOSPEC
				      : "=A"(hv_status),
					"+c"(input1_lo),
					ASM_CALL_CONSTRAINT
				      :	"A" (control),
					"b" (input1_hi),
					THUNK_TARGET(hv_hypercall_pg)
				      : "cc", "edi", "esi");
	}
#endif
		return hv_status;
}

/* Fast hypercall with 16 bytes of input */
static inline u64 hv_do_fast_hypercall16(u16 code, u64 input1, u64 input2)
{
	u64 hv_status, control = (u64)code | HV_HYPERCALL_FAST_BIT;

#ifdef CONFIG_X86_64
	{
		__asm__ __volatile__("mov %4, %%r8\n"
				     CALL_NOSPEC
				     : "=a" (hv_status), ASM_CALL_CONSTRAINT,
				       "+c" (control), "+d" (input1)
				     : "r" (input2),
				       THUNK_TARGET(hv_hypercall_pg)
				     : "cc", "r8", "r9", "r10", "r11");
	}
#else
	{
		u32 input1_hi = upper_32_bits(input1);
		u32 input1_lo = lower_32_bits(input1);
		u32 input2_hi = upper_32_bits(input2);
		u32 input2_lo = lower_32_bits(input2);

		__asm__ __volatile__ (CALL_NOSPEC
				      : "=A"(hv_status),
					"+c"(input1_lo), ASM_CALL_CONSTRAINT
				      :	"A" (control), "b" (input1_hi),
					"D"(input2_hi), "S"(input2_lo),
					THUNK_TARGET(hv_hypercall_pg)
				      : "cc");
	}
#endif
	return hv_status;
}

extern struct hv_vp_assist_page **hv_vp_assist_page;

static inline struct hv_vp_assist_page *hv_get_vp_assist_page(unsigned int cpu)
{
	if (!hv_vp_assist_page)
		return NULL;

	return hv_vp_assist_page[cpu];
}

void __init hyperv_init(void);
void hyperv_setup_mmu_ops(void);
void set_hv_tscchange_cb(void (*cb)(void));
void clear_hv_tscchange_cb(void);
void hyperv_stop_tsc_emulation(void);
int hyperv_flush_guest_mapping(u64 as);
int hyperv_flush_guest_mapping_range(u64 as,
		hyperv_fill_flush_list_func fill_func, void *data);
int hyperv_fill_flush_guest_mapping_list(
		struct hv_guest_mapping_flush_list *flush,
		u64 start_gfn, u64 end_gfn);

extern bool hv_root_partition;

#ifdef CONFIG_X86_64
void hv_apic_init(void);
void __init hv_init_spinlocks(void);
bool hv_vcpu_is_preempted(int vcpu);
#else
static inline void hv_apic_init(void) {}
#endif

static inline void hv_set_msi_entry_from_desc(union hv_msi_entry *msi_entry,
					      struct msi_desc *msi_desc)
{
	msi_entry->address.as_uint32 = msi_desc->msg.address_lo;
	msi_entry->data.as_uint32 = msi_desc->msg.data;
}

struct irq_domain *hv_create_pci_msi_domain(void);

int hv_map_ioapic_interrupt(int ioapic_id, bool level, int vcpu, int vector,
		struct hv_interrupt_entry *entry);
int hv_unmap_ioapic_interrupt(int ioapic_id, struct hv_interrupt_entry *entry);

#else /* CONFIG_HYPERV */
static inline void hyperv_init(void) {}
static inline void hyperv_setup_mmu_ops(void) {}
static inline void set_hv_tscchange_cb(void (*cb)(void)) {}
static inline void clear_hv_tscchange_cb(void) {}
static inline void hyperv_stop_tsc_emulation(void) {};
static inline struct hv_vp_assist_page *hv_get_vp_assist_page(unsigned int cpu)
{
	return NULL;
}
static inline int hyperv_flush_guest_mapping(u64 as) { return -1; }
static inline int hyperv_flush_guest_mapping_range(u64 as,
		hyperv_fill_flush_list_func fill_func, void *data)
{
	return -1;
}
#endif /* CONFIG_HYPERV */


#include <asm-generic/mshyperv.h>

#endif<|MERGE_RESOLUTION|>--- conflicted
+++ resolved
@@ -29,21 +29,6 @@
 }
 
 #define hv_get_raw_timer() rdtsc_ordered()
-<<<<<<< HEAD
-#define hv_get_vector() HYPERVISOR_CALLBACK_VECTOR
-
-/*
- * Reference to pv_ops must be inline so objtool
- * detection of noinstr violations can work correctly.
- */
-static __always_inline void hv_setup_sched_clock(void *sched_clock)
-{
-#ifdef CONFIG_PARAVIRT
-	paravirt_set_sched_clock(sched_clock);
-#endif
-}
-=======
->>>>>>> 753ed9c9
 
 void hyperv_vector_handler(struct pt_regs *regs);
 
