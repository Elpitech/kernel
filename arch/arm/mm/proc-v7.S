--- conflicted
+++ resolved
@@ -211,11 +211,7 @@
 /* Suspend/resume support: derived from arch/arm/mach-s5pv210/sleep.S */
 .globl	cpu_v7_suspend_size
 .equ	cpu_v7_suspend_size, 4 * 8
-<<<<<<< HEAD
-#ifdef CONFIG_PM
-=======
 #ifdef CONFIG_PM_SLEEP
->>>>>>> d762f438
 ENTRY(cpu_v7_do_suspend)
 	stmfd	sp!, {r4 - r11, lr}
 	mrc	p15, 0, r4, c13, c0, 0	@ FCSE/PID
