--- conflicted
+++ resolved
@@ -13,30 +13,7 @@
 #ifndef __MACH_MEMORY_H
 #define __MACH_MEMORY_H
 
-<<<<<<< HEAD
-#ifdef CONFIG_MACH_U300_DUAL_RAM
-
-#define PLAT_PHYS_OFFSET		UL(0x48000000)
-#define BOOT_PARAMS_OFFSET		0x100
-
-#else
-
-#ifdef CONFIG_MACH_U300_2MB_ALIGNMENT_FIX
-#define PLAT_PHYS_OFFSET (0x28000000 + \
-	     (CONFIG_MACH_U300_ACCESS_MEM_SIZE - \
-	     (CONFIG_MACH_U300_ACCESS_MEM_SIZE & 1))*1024*1024)
-#define BOOT_PARAMS_OFFSET (0x100 + \
-	     (CONFIG_MACH_U300_ACCESS_MEM_SIZE & 1)*1024*1024*2)
-#else
-#define PLAT_PHYS_OFFSET (0x28000000 + \
-	     (CONFIG_MACH_U300_ACCESS_MEM_SIZE +	\
-	     (CONFIG_MACH_U300_ACCESS_MEM_SIZE & 1))*1024*1024)
-#define BOOT_PARAMS_OFFSET 0x100
-#endif
-#endif
-=======
 #define PLAT_PHYS_OFFSET	UL(0x48000000)
 #define BOOT_PARAMS_OFFSET	0x100
->>>>>>> 3e965b17
 
 #endif