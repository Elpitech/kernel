// SPDX-License-Identifier: GPL-2.0-only
/*
 * soc-apci-intel-adl-match.c - tables and support for ADL ACPI enumeration.
 *
 * Copyright (c) 2020, Intel Corporation.
 */

#include <sound/soc-acpi.h>
#include <sound/soc-acpi-intel-match.h>

static const struct snd_soc_acpi_endpoint single_endpoint = {
	.num = 0,
	.aggregated = 0,
	.group_position = 0,
	.group_id = 0,
};

static const struct snd_soc_acpi_endpoint spk_l_endpoint = {
	.num = 0,
	.aggregated = 1,
	.group_position = 0,
	.group_id = 1,
};

static const struct snd_soc_acpi_endpoint spk_r_endpoint = {
	.num = 0,
	.aggregated = 1,
	.group_position = 1,
	.group_id = 1,
};

static const struct snd_soc_acpi_adr_device rt711_0_adr[] = {
	{
		.adr = 0x000020025D071100ull,
		.num_endpoints = 1,
		.endpoints = &single_endpoint,
		.name_prefix = "rt711"
	}
};

static const struct snd_soc_acpi_adr_device rt1308_1_group1_adr[] = {
	{
		.adr = 0x000120025D130800ull,
		.num_endpoints = 1,
		.endpoints = &spk_l_endpoint,
		.name_prefix = "rt1308-1"
	}
};

static const struct snd_soc_acpi_adr_device rt1308_2_group1_adr[] = {
	{
		.adr = 0x000220025D130800ull,
		.num_endpoints = 1,
		.endpoints = &spk_r_endpoint,
		.name_prefix = "rt1308-2"
	}
};

static const struct snd_soc_acpi_adr_device rt715_3_adr[] = {
	{
		.adr = 0x000320025D071500ull,
		.num_endpoints = 1,
		.endpoints = &single_endpoint,
		.name_prefix = "rt715"
	}
};

static const struct snd_soc_acpi_adr_device rt711_sdca_0_adr[] = {
	{
		.adr = 0x000030025D071101ull,
		.num_endpoints = 1,
		.endpoints = &single_endpoint,
		.name_prefix = "rt711"
	}
};

static const struct snd_soc_acpi_adr_device rt711_sdca_2_adr[] = {
	{
		.adr = 0x000230025D071101ull,
		.num_endpoints = 1,
		.endpoints = &single_endpoint,
		.name_prefix = "rt711"
	}
};

static const struct snd_soc_acpi_adr_device rt1316_1_group1_adr[] = {
	{
		.adr = 0x000131025D131601ull, /* unique ID is set for some reason */
		.num_endpoints = 1,
		.endpoints = &spk_l_endpoint,
		.name_prefix = "rt1316-1"
	}
};

static const struct snd_soc_acpi_adr_device rt1316_2_group1_adr[] = {
	{
		.adr = 0x000230025D131601ull,
		.num_endpoints = 1,
		.endpoints = &spk_r_endpoint,
		.name_prefix = "rt1316-2"
	}
};

static const struct snd_soc_acpi_adr_device rt1316_3_group1_adr[] = {
	{
		.adr = 0x000330025D131601ull,
		.num_endpoints = 1,
		.endpoints = &spk_r_endpoint,
		.name_prefix = "rt1316-2"
	}
};

static const struct snd_soc_acpi_adr_device rt1316_0_group2_adr[] = {
	{
		.adr = 0x000031025D131601ull,
		.num_endpoints = 1,
		.endpoints = &spk_l_endpoint,
		.name_prefix = "rt1316-1"
	}
};

static const struct snd_soc_acpi_adr_device rt1316_1_group2_adr[] = {
	{
		.adr = 0x000130025D131601ull,
		.num_endpoints = 1,
		.endpoints = &spk_r_endpoint,
		.name_prefix = "rt1316-2"
	}
};

static const struct snd_soc_acpi_adr_device rt1316_2_single_adr[] = {
	{
		.adr = 0x000230025D131601ull,
		.num_endpoints = 1,
		.endpoints = &single_endpoint,
		.name_prefix = "rt1316-1"
	}
};

static const struct snd_soc_acpi_adr_device rt714_0_adr[] = {
	{
		.adr = 0x000030025D071401ull,
		.num_endpoints = 1,
		.endpoints = &single_endpoint,
		.name_prefix = "rt714"
	}
};

static const struct snd_soc_acpi_adr_device rt714_2_adr[] = {
	{
		.adr = 0x000230025D071401ull,
		.num_endpoints = 1,
		.endpoints = &single_endpoint,
		.name_prefix = "rt714"
	}
};

static const struct snd_soc_acpi_adr_device rt714_3_adr[] = {
	{
		.adr = 0x000330025D071401ull,
		.num_endpoints = 1,
		.endpoints = &single_endpoint,
		.name_prefix = "rt714"
	}
};

static const struct snd_soc_acpi_link_adr adl_default[] = {
	{
		.mask = BIT(0),
		.num_adr = ARRAY_SIZE(rt711_0_adr),
		.adr_d = rt711_0_adr,
	},
	{
		.mask = BIT(1),
		.num_adr = ARRAY_SIZE(rt1308_1_group1_adr),
		.adr_d = rt1308_1_group1_adr,
	},
	{
		.mask = BIT(2),
		.num_adr = ARRAY_SIZE(rt1308_2_group1_adr),
		.adr_d = rt1308_2_group1_adr,
	},
	{
		.mask = BIT(3),
		.num_adr = ARRAY_SIZE(rt715_3_adr),
		.adr_d = rt715_3_adr,
	},
	{}
};

static const struct snd_soc_acpi_link_adr adl_sdca_default[] = {
	{
		.mask = BIT(0),
		.num_adr = ARRAY_SIZE(rt711_sdca_0_adr),
		.adr_d = rt711_sdca_0_adr,
	},
	{
		.mask = BIT(1),
		.num_adr = ARRAY_SIZE(rt1316_1_group1_adr),
		.adr_d = rt1316_1_group1_adr,
	},
	{
		.mask = BIT(2),
		.num_adr = ARRAY_SIZE(rt1316_2_group1_adr),
		.adr_d = rt1316_2_group1_adr,
	},
	{
		.mask = BIT(3),
		.num_adr = ARRAY_SIZE(rt714_3_adr),
		.adr_d = rt714_3_adr,
	},
	{}
};

static const struct snd_soc_acpi_link_adr adl_sdca_3_in_1[] = {
	{
		.mask = BIT(0),
		.num_adr = ARRAY_SIZE(rt711_sdca_0_adr),
		.adr_d = rt711_sdca_0_adr,
	},
	{
		.mask = BIT(1),
		.num_adr = ARRAY_SIZE(rt1316_1_group1_adr),
		.adr_d = rt1316_1_group1_adr,
	},
	{
		.mask = BIT(2),
		.num_adr = ARRAY_SIZE(rt714_2_adr),
		.adr_d = rt714_2_adr,
	},
	{
		.mask = BIT(3),
		.num_adr = ARRAY_SIZE(rt1316_3_group1_adr),
		.adr_d = rt1316_3_group1_adr,
	},
	{}
};

static const struct snd_soc_acpi_link_adr adl_sdw_rt711_link2_rt1316_link01_rt714_link3[] = {
	{
		.mask = BIT(2),
		.num_adr = ARRAY_SIZE(rt711_sdca_2_adr),
		.adr_d = rt711_sdca_2_adr,
	},
	{
		.mask = BIT(0),
		.num_adr = ARRAY_SIZE(rt1316_0_group2_adr),
		.adr_d = rt1316_0_group2_adr,
	},
	{
		.mask = BIT(1),
		.num_adr = ARRAY_SIZE(rt1316_1_group2_adr),
		.adr_d = rt1316_1_group2_adr,
	},
	{
		.mask = BIT(3),
		.num_adr = ARRAY_SIZE(rt714_3_adr),
		.adr_d = rt714_3_adr,
	},
	{}
};

static const struct snd_soc_acpi_link_adr adl_sdw_rt711_link2_rt1316_link01[] = {
	{
		.mask = BIT(2),
		.num_adr = ARRAY_SIZE(rt711_sdca_2_adr),
		.adr_d = rt711_sdca_2_adr,
	},
	{
		.mask = BIT(0),
		.num_adr = ARRAY_SIZE(rt1316_0_group2_adr),
		.adr_d = rt1316_0_group2_adr,
	},
	{
		.mask = BIT(1),
		.num_adr = ARRAY_SIZE(rt1316_1_group2_adr),
		.adr_d = rt1316_1_group2_adr,
	},
	{}
};

static const struct snd_soc_acpi_link_adr adl_sdw_rt1316_link12_rt714_link0[] = {
	{
		.mask = BIT(1),
		.num_adr = ARRAY_SIZE(rt1316_1_group1_adr),
		.adr_d = rt1316_1_group1_adr,
	},
	{
		.mask = BIT(2),
		.num_adr = ARRAY_SIZE(rt1316_2_group1_adr),
		.adr_d = rt1316_2_group1_adr,
	},
	{
		.mask = BIT(0),
		.num_adr = ARRAY_SIZE(rt714_0_adr),
		.adr_d = rt714_0_adr,
	},
	{}
};

static const struct snd_soc_acpi_link_adr adl_sdw_rt1316_link2_rt714_link3[] = {
	{
		.mask = BIT(2),
		.num_adr = ARRAY_SIZE(rt1316_2_single_adr),
		.adr_d = rt1316_2_single_adr,
	},
	{
		.mask = BIT(3),
		.num_adr = ARRAY_SIZE(rt714_3_adr),
		.adr_d = rt714_3_adr,
	},
	{}
};

static const struct snd_soc_acpi_link_adr adl_sdw_rt1316_link2_rt714_link0[] = {
	{
		.mask = BIT(2),
		.num_adr = ARRAY_SIZE(rt1316_2_single_adr),
		.adr_d = rt1316_2_single_adr,
	},
	{
		.mask = BIT(0),
		.num_adr = ARRAY_SIZE(rt714_0_adr),
		.adr_d = rt714_0_adr,
	},
	{}
};

static const struct snd_soc_acpi_adr_device mx8373_2_adr[] = {
	{
		.adr = 0x000223019F837300ull,
		.num_endpoints = 1,
		.endpoints = &spk_l_endpoint,
		.name_prefix = "Left"
	},
	{
		.adr = 0x000227019F837300ull,
		.num_endpoints = 1,
		.endpoints = &spk_r_endpoint,
		.name_prefix = "Right"
	}
};

static const struct snd_soc_acpi_adr_device rt5682_0_adr[] = {
	{
		.adr = 0x000021025D568200ull,
		.num_endpoints = 1,
		.endpoints = &single_endpoint,
		.name_prefix = "rt5682"
	}
};

static const struct snd_soc_acpi_link_adr adl_rvp[] = {
	{
		.mask = BIT(0),
		.num_adr = ARRAY_SIZE(rt711_0_adr),
		.adr_d = rt711_0_adr,
	},
	{}
};

static const struct snd_soc_acpi_link_adr adlps_rvp[] = {
	{
		.mask = BIT(0),
		.num_adr = ARRAY_SIZE(rt711_sdca_0_adr),
		.adr_d = rt711_sdca_0_adr,
	},
	{}
};

static const struct snd_soc_acpi_link_adr adl_chromebook_base[] = {
	{
		.mask = BIT(0),
		.num_adr = ARRAY_SIZE(rt5682_0_adr),
		.adr_d = rt5682_0_adr,
	},
	{
		.mask = BIT(2),
		.num_adr = ARRAY_SIZE(mx8373_2_adr),
		.adr_d = mx8373_2_adr,
	},
	{}
};

static const struct snd_soc_acpi_codecs adl_max98373_amp = {
	.num_codecs = 1,
	.codecs = {"MX98373"}
};

static const struct snd_soc_acpi_codecs adl_max98357a_amp = {
	.num_codecs = 1,
	.codecs = {"MX98357A"}
};

static const struct snd_soc_acpi_codecs adl_max98360a_amp = {
	.num_codecs = 1,
	.codecs = {"MX98360A"}
};

static const struct snd_soc_acpi_codecs adl_rt5682_rt5682s_hp = {
	.num_codecs = 2,
	.codecs = {"10EC5682", "RTL5682"},
};

static const struct snd_soc_acpi_codecs adl_rt1019p_amp = {
	.num_codecs = 1,
	.codecs = {"RTL1019"}
};

static const struct snd_soc_acpi_codecs adl_max98390_amp = {
	.num_codecs = 1,
	.codecs = {"MX98390"}
};

struct snd_soc_acpi_mach snd_soc_acpi_intel_adl_machines[] = {
	{
		.comp_ids = &adl_rt5682_rt5682s_hp,
		.drv_name = "adl_mx98373_rt5682",
		.machine_quirk = snd_soc_acpi_codec_list,
		.quirk_data = &adl_max98373_amp,
		.sof_tplg_filename = "sof-adl-max98373-rt5682.tplg",
	},
	{
		.comp_ids = &adl_rt5682_rt5682s_hp,
		.drv_name = "adl_mx98357_rt5682",
		.machine_quirk = snd_soc_acpi_codec_list,
		.quirk_data = &adl_max98357a_amp,
		.sof_tplg_filename = "sof-adl-max98357a-rt5682.tplg",
	},
	{
		.comp_ids = &adl_rt5682_rt5682s_hp,
		.drv_name = "adl_mx98360_rt5682",
		.machine_quirk = snd_soc_acpi_codec_list,
		.quirk_data = &adl_max98360a_amp,
		.sof_tplg_filename = "sof-adl-max98360a-rt5682.tplg",
	},
	{
		.id = "10508825",
		.drv_name = "adl_rt1019p_nau8825",
		.machine_quirk = snd_soc_acpi_codec_list,
		.quirk_data = &adl_rt1019p_amp,
		.sof_tplg_filename = "sof-adl-rt1019-nau8825.tplg",
	},
	{
		.id = "10508825",
		.drv_name = "adl_max98373_nau8825",
		.machine_quirk = snd_soc_acpi_codec_list,
		.quirk_data = &adl_max98373_amp,
		.sof_tplg_filename = "sof-adl-max98373-nau8825.tplg",
	},
	{
		.id = "10508825",
		.drv_name = "adl_mx98360a_nau8825",
		.machine_quirk = snd_soc_acpi_codec_list,
		.quirk_data = &adl_max98360a_amp,
<<<<<<< HEAD
		.sof_tplg_filename = "sof-adl-mx98360a-nau8825.tplg",
=======
		.sof_tplg_filename = "sof-adl-max98360a-nau8825.tplg",
	},
	{
		.id = "RTL5682",
		.drv_name = "adl_rt1019_rt5682s",
		.machine_quirk = snd_soc_acpi_codec_list,
		.quirk_data = &adl_rt1019p_amp,
		.sof_tplg_filename = "sof-adl-rt1019-rt5682.tplg",
>>>>>>> 88084a3d
	},
	{
		.id = "10508825",
		.drv_name = "sof_nau8825",
		.sof_tplg_filename = "sof-adl-nau8825.tplg",
	},
	{
		.comp_ids = &adl_rt5682_rt5682s_hp,
		.drv_name = "adl_max98390_rt5682",
		.machine_quirk = snd_soc_acpi_codec_list,
		.quirk_data = &adl_max98390_amp,
		.sof_tplg_filename = "sof-adl-max98390-rt5682.tplg",
	},
	{
		.comp_ids = &adl_rt5682_rt5682s_hp,
		.drv_name = "adl_rt5682",
		.sof_tplg_filename = "sof-adl-rt5682.tplg",
	},
	/* place amp-only boards in the end of table */
	{
		.id = "CSC3541",
		.drv_name = "adl_cs35l41",
		.sof_tplg_filename = "sof-adl-cs35l41.tplg",
	},
	{},
};
EXPORT_SYMBOL_GPL(snd_soc_acpi_intel_adl_machines);

/* this table is used when there is no I2S codec present */
struct snd_soc_acpi_mach snd_soc_acpi_intel_adl_sdw_machines[] = {
	{
		.link_mask = 0xF, /* 4 active links required */
		.links = adl_default,
		.drv_name = "sof_sdw",
		.sof_tplg_filename = "sof-adl-rt711-l0-rt1308-l12-rt715-l3.tplg",
	},
	{
		.link_mask = 0xF, /* 4 active links required */
		.links = adl_sdca_default,
		.drv_name = "sof_sdw",
		.sof_tplg_filename = "sof-adl-rt711-l0-rt1316-l12-rt714-l3.tplg",
	},
	{
		.link_mask = 0xF, /* 4 active links required */
		.links = adl_sdca_3_in_1,
		.drv_name = "sof_sdw",
		.sof_tplg_filename = "sof-adl-rt711-l0-rt1316-l13-rt714-l2.tplg",
	},
	{
		.link_mask = 0xF, /* 4 active links required */
		.links = adl_sdw_rt711_link2_rt1316_link01_rt714_link3,
		.drv_name = "sof_sdw",
		.sof_tplg_filename = "sof-adl-rt711-l2-rt1316-l01-rt714-l3.tplg",
	},
	{
		.link_mask = 0x7, /* rt1316 on link0 and link1 & rt711 on link2*/
		.links = adl_sdw_rt711_link2_rt1316_link01,
		.drv_name = "sof_sdw",
		.sof_tplg_filename = "sof-adl-rt711-l2-rt1316-l01.tplg",
	},
	{
		.link_mask = 0xC, /* rt1316 on link2 & rt714 on link3 */
		.links = adl_sdw_rt1316_link2_rt714_link3,
		.drv_name = "sof_sdw",
		.sof_tplg_filename = "sof-adl-rt1316-l2-mono-rt714-l3.tplg",
	},
	{
		.link_mask = 0x7, /* rt714 on link0 & two rt1316s on link1 and link2 */
		.links = adl_sdw_rt1316_link12_rt714_link0,
		.drv_name = "sof_sdw",
		.sof_tplg_filename = "sof-adl-rt1316-l12-rt714-l0.tplg",
	},
	{
		.link_mask = 0x5, /* 2 active links required */
		.links = adl_sdw_rt1316_link2_rt714_link0,
		.drv_name = "sof_sdw",
		.sof_tplg_filename = "sof-adl-rt1316-l2-mono-rt714-l0.tplg",
	},
	{
		.link_mask = 0x1, /* link0 required */
		.links = adl_rvp,
		.drv_name = "sof_sdw",
		.sof_tplg_filename = "sof-adl-rt711.tplg",
	},
	{
		.link_mask = 0x1, /* link0 required */
		.links = adlps_rvp,
		.drv_name = "sof_sdw",
		.sof_tplg_filename = "sof-adl-rt711.tplg",
	},
	{
		.link_mask = 0x5, /* rt5682 on link0 & 2xmax98373 on link 2 */
		.links = adl_chromebook_base,
		.drv_name = "sof_sdw",
		.sof_tplg_filename = "sof-adl-sdw-max98373-rt5682.tplg",
	},
	{},
};
EXPORT_SYMBOL_GPL(snd_soc_acpi_intel_adl_sdw_machines);<|MERGE_RESOLUTION|>--- conflicted
+++ resolved
@@ -453,9 +453,6 @@
 		.drv_name = "adl_mx98360a_nau8825",
 		.machine_quirk = snd_soc_acpi_codec_list,
 		.quirk_data = &adl_max98360a_amp,
-<<<<<<< HEAD
-		.sof_tplg_filename = "sof-adl-mx98360a-nau8825.tplg",
-=======
 		.sof_tplg_filename = "sof-adl-max98360a-nau8825.tplg",
 	},
 	{
@@ -464,7 +461,6 @@
 		.machine_quirk = snd_soc_acpi_codec_list,
 		.quirk_data = &adl_rt1019p_amp,
 		.sof_tplg_filename = "sof-adl-rt1019-rt5682.tplg",
->>>>>>> 88084a3d
 	},
 	{
 		.id = "10508825",
