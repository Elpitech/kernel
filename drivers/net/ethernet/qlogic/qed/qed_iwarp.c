--- conflicted
+++ resolved
@@ -127,13 +127,6 @@
 	spin_unlock_bh(&p_hwfn->p_rdma_info->lock);
 }
 
-<<<<<<< HEAD
-void qed_iwarp_init_fw_ramrod(struct qed_hwfn *p_hwfn,
-			      struct iwarp_init_func_params *p_ramrod)
-{
-	p_ramrod->ll2_ooo_q_index = RESC_START(p_hwfn, QED_LL2_QUEUE) +
-				    p_hwfn->p_rdma_info->iwarp.ll2_ooo_handle;
-=======
 void
 qed_iwarp_init_fw_ramrod(struct qed_hwfn *p_hwfn,
 			 struct iwarp_init_func_ramrod_data *p_ramrod)
@@ -145,7 +138,6 @@
 	p_ramrod->tcp.max_fin_rt = QED_IWARP_MAX_FIN_RT_DEFAULT;
 
 	return;
->>>>>>> 661e50bc
 }
 
 static int qed_iwarp_alloc_cid(struct qed_hwfn *p_hwfn, u32 *cid)
