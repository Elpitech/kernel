// SPDX-License-Identifier: GPL-2.0
/*
 * Driver for Marvell PPv2 network controller for Armada 375 SoC.
 *
 * Copyright (C) 2014 Marvell
 *
 * Marcin Wojtas <mw@semihalf.com>
 */

#include <linux/acpi.h>
#include <linux/kernel.h>
#include <linux/netdevice.h>
#include <linux/etherdevice.h>
#include <linux/platform_device.h>
#include <linux/skbuff.h>
#include <linux/inetdevice.h>
#include <linux/mbus.h>
#include <linux/module.h>
#include <linux/mfd/syscon.h>
#include <linux/interrupt.h>
#include <linux/cpumask.h>
#include <linux/of.h>
#include <linux/of_irq.h>
#include <linux/of_mdio.h>
#include <linux/of_net.h>
#include <linux/of_address.h>
#include <linux/of_device.h>
#include <linux/phy.h>
#include <linux/phylink.h>
#include <linux/phy/phy.h>
#include <linux/clk.h>
#include <linux/hrtimer.h>
#include <linux/ktime.h>
#include <linux/regmap.h>
#include <uapi/linux/ppp_defs.h>
#include <net/ip.h>
#include <net/ipv6.h>
#include <net/tso.h>

#include "mvpp2.h"
#include "mvpp2_prs.h"
#include "mvpp2_cls.h"

enum mvpp2_bm_pool_log_num {
	MVPP2_BM_SHORT,
	MVPP2_BM_LONG,
	MVPP2_BM_JUMBO,
	MVPP2_BM_POOLS_NUM
};

static struct {
	int pkt_size;
	int buf_num;
} mvpp2_pools[MVPP2_BM_POOLS_NUM];

/* The prototype is added here to be used in start_dev when using ACPI. This
 * will be removed once phylink is used for all modes (dt+ACPI).
 */
static void mvpp2_mac_config(struct phylink_config *config, unsigned int mode,
			     const struct phylink_link_state *state);
static void mvpp2_mac_link_up(struct phylink_config *config, unsigned int mode,
			      phy_interface_t interface, struct phy_device *phy);

/* Queue modes */
#define MVPP2_QDIST_SINGLE_MODE	0
#define MVPP2_QDIST_MULTI_MODE	1

static int queue_mode = MVPP2_QDIST_MULTI_MODE;

module_param(queue_mode, int, 0444);
MODULE_PARM_DESC(queue_mode, "Set queue_mode (single=0, multi=1)");

/* Utility/helper methods */

void mvpp2_write(struct mvpp2 *priv, u32 offset, u32 data)
{
	writel(data, priv->swth_base[0] + offset);
}

u32 mvpp2_read(struct mvpp2 *priv, u32 offset)
{
	return readl(priv->swth_base[0] + offset);
}

static u32 mvpp2_read_relaxed(struct mvpp2 *priv, u32 offset)
{
	return readl_relaxed(priv->swth_base[0] + offset);
}

static inline u32 mvpp2_cpu_to_thread(struct mvpp2 *priv, int cpu)
{
	return cpu % priv->nthreads;
}

/* These accessors should be used to access:
 *
 * - per-thread registers, where each thread has its own copy of the
 *   register.
 *
 *   MVPP2_BM_VIRT_ALLOC_REG
 *   MVPP2_BM_ADDR_HIGH_ALLOC
 *   MVPP22_BM_ADDR_HIGH_RLS_REG
 *   MVPP2_BM_VIRT_RLS_REG
 *   MVPP2_ISR_RX_TX_CAUSE_REG
 *   MVPP2_ISR_RX_TX_MASK_REG
 *   MVPP2_TXQ_NUM_REG
 *   MVPP2_AGGR_TXQ_UPDATE_REG
 *   MVPP2_TXQ_RSVD_REQ_REG
 *   MVPP2_TXQ_RSVD_RSLT_REG
 *   MVPP2_TXQ_SENT_REG
 *   MVPP2_RXQ_NUM_REG
 *
 * - global registers that must be accessed through a specific thread
 *   window, because they are related to an access to a per-thread
 *   register
 *
 *   MVPP2_BM_PHY_ALLOC_REG    (related to MVPP2_BM_VIRT_ALLOC_REG)
 *   MVPP2_BM_PHY_RLS_REG      (related to MVPP2_BM_VIRT_RLS_REG)
 *   MVPP2_RXQ_THRESH_REG      (related to MVPP2_RXQ_NUM_REG)
 *   MVPP2_RXQ_DESC_ADDR_REG   (related to MVPP2_RXQ_NUM_REG)
 *   MVPP2_RXQ_DESC_SIZE_REG   (related to MVPP2_RXQ_NUM_REG)
 *   MVPP2_RXQ_INDEX_REG       (related to MVPP2_RXQ_NUM_REG)
 *   MVPP2_TXQ_PENDING_REG     (related to MVPP2_TXQ_NUM_REG)
 *   MVPP2_TXQ_DESC_ADDR_REG   (related to MVPP2_TXQ_NUM_REG)
 *   MVPP2_TXQ_DESC_SIZE_REG   (related to MVPP2_TXQ_NUM_REG)
 *   MVPP2_TXQ_INDEX_REG       (related to MVPP2_TXQ_NUM_REG)
 *   MVPP2_TXQ_PENDING_REG     (related to MVPP2_TXQ_NUM_REG)
 *   MVPP2_TXQ_PREF_BUF_REG    (related to MVPP2_TXQ_NUM_REG)
 *   MVPP2_TXQ_PREF_BUF_REG    (related to MVPP2_TXQ_NUM_REG)
 */
static void mvpp2_thread_write(struct mvpp2 *priv, unsigned int thread,
			       u32 offset, u32 data)
{
	writel(data, priv->swth_base[thread] + offset);
}

static u32 mvpp2_thread_read(struct mvpp2 *priv, unsigned int thread,
			     u32 offset)
{
	return readl(priv->swth_base[thread] + offset);
}

static void mvpp2_thread_write_relaxed(struct mvpp2 *priv, unsigned int thread,
				       u32 offset, u32 data)
{
	writel_relaxed(data, priv->swth_base[thread] + offset);
}

static u32 mvpp2_thread_read_relaxed(struct mvpp2 *priv, unsigned int thread,
				     u32 offset)
{
	return readl_relaxed(priv->swth_base[thread] + offset);
}

static dma_addr_t mvpp2_txdesc_dma_addr_get(struct mvpp2_port *port,
					    struct mvpp2_tx_desc *tx_desc)
{
	if (port->priv->hw_version == MVPP21)
		return le32_to_cpu(tx_desc->pp21.buf_dma_addr);
	else
		return le64_to_cpu(tx_desc->pp22.buf_dma_addr_ptp) &
		       MVPP2_DESC_DMA_MASK;
}

static void mvpp2_txdesc_dma_addr_set(struct mvpp2_port *port,
				      struct mvpp2_tx_desc *tx_desc,
				      dma_addr_t dma_addr)
{
	dma_addr_t addr, offset;

	addr = dma_addr & ~MVPP2_TX_DESC_ALIGN;
	offset = dma_addr & MVPP2_TX_DESC_ALIGN;

	if (port->priv->hw_version == MVPP21) {
		tx_desc->pp21.buf_dma_addr = cpu_to_le32(addr);
		tx_desc->pp21.packet_offset = offset;
	} else {
		__le64 val = cpu_to_le64(addr);

		tx_desc->pp22.buf_dma_addr_ptp &= ~cpu_to_le64(MVPP2_DESC_DMA_MASK);
		tx_desc->pp22.buf_dma_addr_ptp |= val;
		tx_desc->pp22.packet_offset = offset;
	}
}

static size_t mvpp2_txdesc_size_get(struct mvpp2_port *port,
				    struct mvpp2_tx_desc *tx_desc)
{
	if (port->priv->hw_version == MVPP21)
		return le16_to_cpu(tx_desc->pp21.data_size);
	else
		return le16_to_cpu(tx_desc->pp22.data_size);
}

static void mvpp2_txdesc_size_set(struct mvpp2_port *port,
				  struct mvpp2_tx_desc *tx_desc,
				  size_t size)
{
	if (port->priv->hw_version == MVPP21)
		tx_desc->pp21.data_size = cpu_to_le16(size);
	else
		tx_desc->pp22.data_size = cpu_to_le16(size);
}

static void mvpp2_txdesc_txq_set(struct mvpp2_port *port,
				 struct mvpp2_tx_desc *tx_desc,
				 unsigned int txq)
{
	if (port->priv->hw_version == MVPP21)
		tx_desc->pp21.phys_txq = txq;
	else
		tx_desc->pp22.phys_txq = txq;
}

static void mvpp2_txdesc_cmd_set(struct mvpp2_port *port,
				 struct mvpp2_tx_desc *tx_desc,
				 unsigned int command)
{
	if (port->priv->hw_version == MVPP21)
		tx_desc->pp21.command = cpu_to_le32(command);
	else
		tx_desc->pp22.command = cpu_to_le32(command);
}

static unsigned int mvpp2_txdesc_offset_get(struct mvpp2_port *port,
					    struct mvpp2_tx_desc *tx_desc)
{
	if (port->priv->hw_version == MVPP21)
		return tx_desc->pp21.packet_offset;
	else
		return tx_desc->pp22.packet_offset;
}

static dma_addr_t mvpp2_rxdesc_dma_addr_get(struct mvpp2_port *port,
					    struct mvpp2_rx_desc *rx_desc)
{
	if (port->priv->hw_version == MVPP21)
		return le32_to_cpu(rx_desc->pp21.buf_dma_addr);
	else
		return le64_to_cpu(rx_desc->pp22.buf_dma_addr_key_hash) &
		       MVPP2_DESC_DMA_MASK;
}

static unsigned long mvpp2_rxdesc_cookie_get(struct mvpp2_port *port,
					     struct mvpp2_rx_desc *rx_desc)
{
	if (port->priv->hw_version == MVPP21)
		return le32_to_cpu(rx_desc->pp21.buf_cookie);
	else
		return le64_to_cpu(rx_desc->pp22.buf_cookie_misc) &
		       MVPP2_DESC_DMA_MASK;
}

static size_t mvpp2_rxdesc_size_get(struct mvpp2_port *port,
				    struct mvpp2_rx_desc *rx_desc)
{
	if (port->priv->hw_version == MVPP21)
		return le16_to_cpu(rx_desc->pp21.data_size);
	else
		return le16_to_cpu(rx_desc->pp22.data_size);
}

static u32 mvpp2_rxdesc_status_get(struct mvpp2_port *port,
				   struct mvpp2_rx_desc *rx_desc)
{
	if (port->priv->hw_version == MVPP21)
		return le32_to_cpu(rx_desc->pp21.status);
	else
		return le32_to_cpu(rx_desc->pp22.status);
}

static void mvpp2_txq_inc_get(struct mvpp2_txq_pcpu *txq_pcpu)
{
	txq_pcpu->txq_get_index++;
	if (txq_pcpu->txq_get_index == txq_pcpu->size)
		txq_pcpu->txq_get_index = 0;
}

static void mvpp2_txq_inc_put(struct mvpp2_port *port,
			      struct mvpp2_txq_pcpu *txq_pcpu,
			      struct sk_buff *skb,
			      struct mvpp2_tx_desc *tx_desc)
{
	struct mvpp2_txq_pcpu_buf *tx_buf =
		txq_pcpu->buffs + txq_pcpu->txq_put_index;
	tx_buf->skb = skb;
	tx_buf->size = mvpp2_txdesc_size_get(port, tx_desc);
	tx_buf->dma = mvpp2_txdesc_dma_addr_get(port, tx_desc) +
		mvpp2_txdesc_offset_get(port, tx_desc);
	txq_pcpu->txq_put_index++;
	if (txq_pcpu->txq_put_index == txq_pcpu->size)
		txq_pcpu->txq_put_index = 0;
}

/* Get number of physical egress port */
static inline int mvpp2_egress_port(struct mvpp2_port *port)
{
	return MVPP2_MAX_TCONT + port->id;
}

/* Get number of physical TXQ */
static inline int mvpp2_txq_phys(int port, int txq)
{
	return (MVPP2_MAX_TCONT + port) * MVPP2_MAX_TXQ + txq;
}

static void *mvpp2_frag_alloc(const struct mvpp2_bm_pool *pool)
{
	if (likely(pool->frag_size <= PAGE_SIZE))
		return netdev_alloc_frag(pool->frag_size);
	else
		return kmalloc(pool->frag_size, GFP_ATOMIC);
}

static void mvpp2_frag_free(const struct mvpp2_bm_pool *pool, void *data)
{
	if (likely(pool->frag_size <= PAGE_SIZE))
		skb_free_frag(data);
	else
		kfree(data);
}

/* Buffer Manager configuration routines */

/* Create pool */
static int mvpp2_bm_pool_create(struct platform_device *pdev,
				struct mvpp2 *priv,
				struct mvpp2_bm_pool *bm_pool, int size)
{
	u32 val;

	/* Number of buffer pointers must be a multiple of 16, as per
	 * hardware constraints
	 */
	if (!IS_ALIGNED(size, 16))
		return -EINVAL;

	/* PPv2.1 needs 8 bytes per buffer pointer, PPv2.2 needs 16
	 * bytes per buffer pointer
	 */
	if (priv->hw_version == MVPP21)
		bm_pool->size_bytes = 2 * sizeof(u32) * size;
	else
		bm_pool->size_bytes = 2 * sizeof(u64) * size;

	bm_pool->virt_addr = dma_alloc_coherent(&pdev->dev, bm_pool->size_bytes,
						&bm_pool->dma_addr,
						GFP_KERNEL);
	if (!bm_pool->virt_addr)
		return -ENOMEM;

	if (!IS_ALIGNED((unsigned long)bm_pool->virt_addr,
			MVPP2_BM_POOL_PTR_ALIGN)) {
		dma_free_coherent(&pdev->dev, bm_pool->size_bytes,
				  bm_pool->virt_addr, bm_pool->dma_addr);
		dev_err(&pdev->dev, "BM pool %d is not %d bytes aligned\n",
			bm_pool->id, MVPP2_BM_POOL_PTR_ALIGN);
		return -ENOMEM;
	}

	mvpp2_write(priv, MVPP2_BM_POOL_BASE_REG(bm_pool->id),
		    lower_32_bits(bm_pool->dma_addr));
	mvpp2_write(priv, MVPP2_BM_POOL_SIZE_REG(bm_pool->id), size);

	val = mvpp2_read(priv, MVPP2_BM_POOL_CTRL_REG(bm_pool->id));
	val |= MVPP2_BM_START_MASK;
	mvpp2_write(priv, MVPP2_BM_POOL_CTRL_REG(bm_pool->id), val);

	bm_pool->size = size;
	bm_pool->pkt_size = 0;
	bm_pool->buf_num = 0;

	return 0;
}

/* Set pool buffer size */
static void mvpp2_bm_pool_bufsize_set(struct mvpp2 *priv,
				      struct mvpp2_bm_pool *bm_pool,
				      int buf_size)
{
	u32 val;

	bm_pool->buf_size = buf_size;

	val = ALIGN(buf_size, 1 << MVPP2_POOL_BUF_SIZE_OFFSET);
	mvpp2_write(priv, MVPP2_POOL_BUF_SIZE_REG(bm_pool->id), val);
}

static void mvpp2_bm_bufs_get_addrs(struct device *dev, struct mvpp2 *priv,
				    struct mvpp2_bm_pool *bm_pool,
				    dma_addr_t *dma_addr,
				    phys_addr_t *phys_addr)
{
	unsigned int thread = mvpp2_cpu_to_thread(priv, get_cpu());

	*dma_addr = mvpp2_thread_read(priv, thread,
				      MVPP2_BM_PHY_ALLOC_REG(bm_pool->id));
	*phys_addr = mvpp2_thread_read(priv, thread, MVPP2_BM_VIRT_ALLOC_REG);

	if (priv->hw_version == MVPP22) {
		u32 val;
		u32 dma_addr_highbits, phys_addr_highbits;

		val = mvpp2_thread_read(priv, thread, MVPP22_BM_ADDR_HIGH_ALLOC);
		dma_addr_highbits = (val & MVPP22_BM_ADDR_HIGH_PHYS_MASK);
		phys_addr_highbits = (val & MVPP22_BM_ADDR_HIGH_VIRT_MASK) >>
			MVPP22_BM_ADDR_HIGH_VIRT_SHIFT;

		if (sizeof(dma_addr_t) == 8)
			*dma_addr |= (u64)dma_addr_highbits << 32;

		if (sizeof(phys_addr_t) == 8)
			*phys_addr |= (u64)phys_addr_highbits << 32;
	}

	put_cpu();
}

/* Free all buffers from the pool */
static void mvpp2_bm_bufs_free(struct device *dev, struct mvpp2 *priv,
			       struct mvpp2_bm_pool *bm_pool, int buf_num)
{
	int i;

	if (buf_num > bm_pool->buf_num) {
		WARN(1, "Pool does not have so many bufs pool(%d) bufs(%d)\n",
		     bm_pool->id, buf_num);
		buf_num = bm_pool->buf_num;
	}

	for (i = 0; i < buf_num; i++) {
		dma_addr_t buf_dma_addr;
		phys_addr_t buf_phys_addr;
		void *data;

		mvpp2_bm_bufs_get_addrs(dev, priv, bm_pool,
					&buf_dma_addr, &buf_phys_addr);

		dma_unmap_single(dev, buf_dma_addr,
				 bm_pool->buf_size, DMA_FROM_DEVICE);

		data = (void *)phys_to_virt(buf_phys_addr);
		if (!data)
			break;

		mvpp2_frag_free(bm_pool, data);
	}

	/* Update BM driver with number of buffers removed from pool */
	bm_pool->buf_num -= i;
}

/* Check number of buffers in BM pool */
static int mvpp2_check_hw_buf_num(struct mvpp2 *priv, struct mvpp2_bm_pool *bm_pool)
{
	int buf_num = 0;

	buf_num += mvpp2_read(priv, MVPP2_BM_POOL_PTRS_NUM_REG(bm_pool->id)) &
				    MVPP22_BM_POOL_PTRS_NUM_MASK;
	buf_num += mvpp2_read(priv, MVPP2_BM_BPPI_PTRS_NUM_REG(bm_pool->id)) &
				    MVPP2_BM_BPPI_PTR_NUM_MASK;

	/* HW has one buffer ready which is not reflected in the counters */
	if (buf_num)
		buf_num += 1;

	return buf_num;
}

/* Cleanup pool */
static int mvpp2_bm_pool_destroy(struct platform_device *pdev,
				 struct mvpp2 *priv,
				 struct mvpp2_bm_pool *bm_pool)
{
	int buf_num;
	u32 val;

	buf_num = mvpp2_check_hw_buf_num(priv, bm_pool);
	mvpp2_bm_bufs_free(&pdev->dev, priv, bm_pool, buf_num);

	/* Check buffer counters after free */
	buf_num = mvpp2_check_hw_buf_num(priv, bm_pool);
	if (buf_num) {
		WARN(1, "cannot free all buffers in pool %d, buf_num left %d\n",
		     bm_pool->id, bm_pool->buf_num);
		return 0;
	}

	val = mvpp2_read(priv, MVPP2_BM_POOL_CTRL_REG(bm_pool->id));
	val |= MVPP2_BM_STOP_MASK;
	mvpp2_write(priv, MVPP2_BM_POOL_CTRL_REG(bm_pool->id), val);

	dma_free_coherent(&pdev->dev, bm_pool->size_bytes,
			  bm_pool->virt_addr,
			  bm_pool->dma_addr);
	return 0;
}

static int mvpp2_bm_pools_init(struct platform_device *pdev,
			       struct mvpp2 *priv)
{
	int i, err, size;
	struct mvpp2_bm_pool *bm_pool;

	/* Create all pools with maximum size */
	size = MVPP2_BM_POOL_SIZE_MAX;
	for (i = 0; i < MVPP2_BM_POOLS_NUM; i++) {
		bm_pool = &priv->bm_pools[i];
		bm_pool->id = i;
		err = mvpp2_bm_pool_create(pdev, priv, bm_pool, size);
		if (err)
			goto err_unroll_pools;
		mvpp2_bm_pool_bufsize_set(priv, bm_pool, 0);
	}
	return 0;

err_unroll_pools:
	dev_err(&pdev->dev, "failed to create BM pool %d, size %d\n", i, size);
	for (i = i - 1; i >= 0; i--)
		mvpp2_bm_pool_destroy(pdev, priv, &priv->bm_pools[i]);
	return err;
}

static int mvpp2_bm_init(struct platform_device *pdev, struct mvpp2 *priv)
{
	int i, err;

	for (i = 0; i < MVPP2_BM_POOLS_NUM; i++) {
		/* Mask BM all interrupts */
		mvpp2_write(priv, MVPP2_BM_INTR_MASK_REG(i), 0);
		/* Clear BM cause register */
		mvpp2_write(priv, MVPP2_BM_INTR_CAUSE_REG(i), 0);
	}

	/* Allocate and initialize BM pools */
	priv->bm_pools = devm_kcalloc(&pdev->dev, MVPP2_BM_POOLS_NUM,
				      sizeof(*priv->bm_pools), GFP_KERNEL);
	if (!priv->bm_pools)
		return -ENOMEM;

	err = mvpp2_bm_pools_init(pdev, priv);
	if (err < 0)
		return err;
	return 0;
}

static void mvpp2_setup_bm_pool(void)
{
	/* Short pool */
	mvpp2_pools[MVPP2_BM_SHORT].buf_num  = MVPP2_BM_SHORT_BUF_NUM;
	mvpp2_pools[MVPP2_BM_SHORT].pkt_size = MVPP2_BM_SHORT_PKT_SIZE;

	/* Long pool */
	mvpp2_pools[MVPP2_BM_LONG].buf_num  = MVPP2_BM_LONG_BUF_NUM;
	mvpp2_pools[MVPP2_BM_LONG].pkt_size = MVPP2_BM_LONG_PKT_SIZE;

	/* Jumbo pool */
	mvpp2_pools[MVPP2_BM_JUMBO].buf_num  = MVPP2_BM_JUMBO_BUF_NUM;
	mvpp2_pools[MVPP2_BM_JUMBO].pkt_size = MVPP2_BM_JUMBO_PKT_SIZE;
}

/* Attach long pool to rxq */
static void mvpp2_rxq_long_pool_set(struct mvpp2_port *port,
				    int lrxq, int long_pool)
{
	u32 val, mask;
	int prxq;

	/* Get queue physical ID */
	prxq = port->rxqs[lrxq]->id;

	if (port->priv->hw_version == MVPP21)
		mask = MVPP21_RXQ_POOL_LONG_MASK;
	else
		mask = MVPP22_RXQ_POOL_LONG_MASK;

	val = mvpp2_read(port->priv, MVPP2_RXQ_CONFIG_REG(prxq));
	val &= ~mask;
	val |= (long_pool << MVPP2_RXQ_POOL_LONG_OFFS) & mask;
	mvpp2_write(port->priv, MVPP2_RXQ_CONFIG_REG(prxq), val);
}

/* Attach short pool to rxq */
static void mvpp2_rxq_short_pool_set(struct mvpp2_port *port,
				     int lrxq, int short_pool)
{
	u32 val, mask;
	int prxq;

	/* Get queue physical ID */
	prxq = port->rxqs[lrxq]->id;

	if (port->priv->hw_version == MVPP21)
		mask = MVPP21_RXQ_POOL_SHORT_MASK;
	else
		mask = MVPP22_RXQ_POOL_SHORT_MASK;

	val = mvpp2_read(port->priv, MVPP2_RXQ_CONFIG_REG(prxq));
	val &= ~mask;
	val |= (short_pool << MVPP2_RXQ_POOL_SHORT_OFFS) & mask;
	mvpp2_write(port->priv, MVPP2_RXQ_CONFIG_REG(prxq), val);
}

static void *mvpp2_buf_alloc(struct mvpp2_port *port,
			     struct mvpp2_bm_pool *bm_pool,
			     dma_addr_t *buf_dma_addr,
			     phys_addr_t *buf_phys_addr,
			     gfp_t gfp_mask)
{
	dma_addr_t dma_addr;
	void *data;

	data = mvpp2_frag_alloc(bm_pool);
	if (!data)
		return NULL;

	dma_addr = dma_map_single(port->dev->dev.parent, data,
				  MVPP2_RX_BUF_SIZE(bm_pool->pkt_size),
				  DMA_FROM_DEVICE);
	if (unlikely(dma_mapping_error(port->dev->dev.parent, dma_addr))) {
		mvpp2_frag_free(bm_pool, data);
		return NULL;
	}
	*buf_dma_addr = dma_addr;
	*buf_phys_addr = virt_to_phys(data);

	return data;
}

/* Release buffer to BM */
static inline void mvpp2_bm_pool_put(struct mvpp2_port *port, int pool,
				     dma_addr_t buf_dma_addr,
				     phys_addr_t buf_phys_addr)
{
	unsigned int thread = mvpp2_cpu_to_thread(port->priv, get_cpu());
	unsigned long flags = 0;

	if (test_bit(thread, &port->priv->lock_map))
		spin_lock_irqsave(&port->bm_lock[thread], flags);

	if (port->priv->hw_version == MVPP22) {
		u32 val = 0;

		if (sizeof(dma_addr_t) == 8)
			val |= upper_32_bits(buf_dma_addr) &
				MVPP22_BM_ADDR_HIGH_PHYS_RLS_MASK;

		if (sizeof(phys_addr_t) == 8)
			val |= (upper_32_bits(buf_phys_addr)
				<< MVPP22_BM_ADDR_HIGH_VIRT_RLS_SHIFT) &
				MVPP22_BM_ADDR_HIGH_VIRT_RLS_MASK;

		mvpp2_thread_write_relaxed(port->priv, thread,
					   MVPP22_BM_ADDR_HIGH_RLS_REG, val);
	}

	/* MVPP2_BM_VIRT_RLS_REG is not interpreted by HW, and simply
	 * returned in the "cookie" field of the RX
	 * descriptor. Instead of storing the virtual address, we
	 * store the physical address
	 */
	mvpp2_thread_write_relaxed(port->priv, thread,
				   MVPP2_BM_VIRT_RLS_REG, buf_phys_addr);
	mvpp2_thread_write_relaxed(port->priv, thread,
				   MVPP2_BM_PHY_RLS_REG(pool), buf_dma_addr);

	if (test_bit(thread, &port->priv->lock_map))
		spin_unlock_irqrestore(&port->bm_lock[thread], flags);

	put_cpu();
}

/* Allocate buffers for the pool */
static int mvpp2_bm_bufs_add(struct mvpp2_port *port,
			     struct mvpp2_bm_pool *bm_pool, int buf_num)
{
	int i, buf_size, total_size;
	dma_addr_t dma_addr;
	phys_addr_t phys_addr;
	void *buf;

	buf_size = MVPP2_RX_BUF_SIZE(bm_pool->pkt_size);
	total_size = MVPP2_RX_TOTAL_SIZE(buf_size);

	if (buf_num < 0 ||
	    (buf_num + bm_pool->buf_num > bm_pool->size)) {
		netdev_err(port->dev,
			   "cannot allocate %d buffers for pool %d\n",
			   buf_num, bm_pool->id);
		return 0;
	}

	for (i = 0; i < buf_num; i++) {
		buf = mvpp2_buf_alloc(port, bm_pool, &dma_addr,
				      &phys_addr, GFP_KERNEL);
		if (!buf)
			break;

		mvpp2_bm_pool_put(port, bm_pool->id, dma_addr,
				  phys_addr);
	}

	/* Update BM driver with number of buffers added to pool */
	bm_pool->buf_num += i;

	netdev_dbg(port->dev,
		   "pool %d: pkt_size=%4d, buf_size=%4d, total_size=%4d\n",
		   bm_pool->id, bm_pool->pkt_size, buf_size, total_size);

	netdev_dbg(port->dev,
		   "pool %d: %d of %d buffers added\n",
		   bm_pool->id, i, buf_num);
	return i;
}

/* Notify the driver that BM pool is being used as specific type and return the
 * pool pointer on success
 */
static struct mvpp2_bm_pool *
mvpp2_bm_pool_use(struct mvpp2_port *port, unsigned pool, int pkt_size)
{
	struct mvpp2_bm_pool *new_pool = &port->priv->bm_pools[pool];
	int num;

	if (pool >= MVPP2_BM_POOLS_NUM) {
		netdev_err(port->dev, "Invalid pool %d\n", pool);
		return NULL;
	}

	/* Allocate buffers in case BM pool is used as long pool, but packet
	 * size doesn't match MTU or BM pool hasn't being used yet
	 */
	if (new_pool->pkt_size == 0) {
		int pkts_num;

		/* Set default buffer number or free all the buffers in case
		 * the pool is not empty
		 */
		pkts_num = new_pool->buf_num;
		if (pkts_num == 0)
			pkts_num = mvpp2_pools[pool].buf_num;
		else
			mvpp2_bm_bufs_free(port->dev->dev.parent,
					   port->priv, new_pool, pkts_num);

		new_pool->pkt_size = pkt_size;
		new_pool->frag_size =
			SKB_DATA_ALIGN(MVPP2_RX_BUF_SIZE(pkt_size)) +
			MVPP2_SKB_SHINFO_SIZE;

		/* Allocate buffers for this pool */
		num = mvpp2_bm_bufs_add(port, new_pool, pkts_num);
		if (num != pkts_num) {
			WARN(1, "pool %d: %d of %d allocated\n",
			     new_pool->id, num, pkts_num);
			return NULL;
		}
	}

	mvpp2_bm_pool_bufsize_set(port->priv, new_pool,
				  MVPP2_RX_BUF_SIZE(new_pool->pkt_size));

	return new_pool;
}

/* Initialize pools for swf */
static int mvpp2_swf_bm_pool_init(struct mvpp2_port *port)
{
	int rxq;
	enum mvpp2_bm_pool_log_num long_log_pool, short_log_pool;

	/* If port pkt_size is higher than 1518B:
	 * HW Long pool - SW Jumbo pool, HW Short pool - SW Long pool
	 * else: HW Long pool - SW Long pool, HW Short pool - SW Short pool
	 */
	if (port->pkt_size > MVPP2_BM_LONG_PKT_SIZE) {
		long_log_pool = MVPP2_BM_JUMBO;
		short_log_pool = MVPP2_BM_LONG;
	} else {
		long_log_pool = MVPP2_BM_LONG;
		short_log_pool = MVPP2_BM_SHORT;
	}

	if (!port->pool_long) {
		port->pool_long =
			mvpp2_bm_pool_use(port, long_log_pool,
					  mvpp2_pools[long_log_pool].pkt_size);
		if (!port->pool_long)
			return -ENOMEM;

		port->pool_long->port_map |= BIT(port->id);

		for (rxq = 0; rxq < port->nrxqs; rxq++)
			mvpp2_rxq_long_pool_set(port, rxq, port->pool_long->id);
	}

	if (!port->pool_short) {
		port->pool_short =
			mvpp2_bm_pool_use(port, short_log_pool,
					  mvpp2_pools[short_log_pool].pkt_size);
		if (!port->pool_short)
			return -ENOMEM;

		port->pool_short->port_map |= BIT(port->id);

		for (rxq = 0; rxq < port->nrxqs; rxq++)
			mvpp2_rxq_short_pool_set(port, rxq,
						 port->pool_short->id);
	}

	return 0;
}

static void mvpp2_set_hw_csum(struct mvpp2_port *port,
			      enum mvpp2_bm_pool_log_num new_long_pool)
{
	const netdev_features_t csums = NETIF_F_IP_CSUM | NETIF_F_IPV6_CSUM;

	/* Update L4 checksum when jumbo enable/disable on port.
	 * Only port 0 supports hardware checksum offload due to
	 * the Tx FIFO size limitation.
	 * Also, don't set NETIF_F_HW_CSUM because L3_offset in TX descriptor
	 * has 7 bits, so the maximum L3 offset is 128.
	 */
	if (new_long_pool == MVPP2_BM_JUMBO && port->id != 0) {
		port->dev->features &= ~csums;
		port->dev->hw_features &= ~csums;
	} else {
		port->dev->features |= csums;
		port->dev->hw_features |= csums;
	}
}

static int mvpp2_bm_update_mtu(struct net_device *dev, int mtu)
{
	struct mvpp2_port *port = netdev_priv(dev);
	enum mvpp2_bm_pool_log_num new_long_pool;
	int pkt_size = MVPP2_RX_PKT_SIZE(mtu);

	/* If port MTU is higher than 1518B:
	 * HW Long pool - SW Jumbo pool, HW Short pool - SW Long pool
	 * else: HW Long pool - SW Long pool, HW Short pool - SW Short pool
	 */
	if (pkt_size > MVPP2_BM_LONG_PKT_SIZE)
		new_long_pool = MVPP2_BM_JUMBO;
	else
		new_long_pool = MVPP2_BM_LONG;

	if (new_long_pool != port->pool_long->id) {
		/* Remove port from old short & long pool */
		port->pool_long = mvpp2_bm_pool_use(port, port->pool_long->id,
						    port->pool_long->pkt_size);
		port->pool_long->port_map &= ~BIT(port->id);
		port->pool_long = NULL;

		port->pool_short = mvpp2_bm_pool_use(port, port->pool_short->id,
						     port->pool_short->pkt_size);
		port->pool_short->port_map &= ~BIT(port->id);
		port->pool_short = NULL;

		port->pkt_size =  pkt_size;

		/* Add port to new short & long pool */
		mvpp2_swf_bm_pool_init(port);

		mvpp2_set_hw_csum(port, new_long_pool);
	}

	dev->mtu = mtu;
	dev->wanted_features = dev->features;

	netdev_update_features(dev);
	return 0;
}

static inline void mvpp2_interrupts_enable(struct mvpp2_port *port)
{
	int i, sw_thread_mask = 0;

	for (i = 0; i < port->nqvecs; i++)
		sw_thread_mask |= port->qvecs[i].sw_thread_mask;

	mvpp2_write(port->priv, MVPP2_ISR_ENABLE_REG(port->id),
		    MVPP2_ISR_ENABLE_INTERRUPT(sw_thread_mask));
}

static inline void mvpp2_interrupts_disable(struct mvpp2_port *port)
{
	int i, sw_thread_mask = 0;

	for (i = 0; i < port->nqvecs; i++)
		sw_thread_mask |= port->qvecs[i].sw_thread_mask;

	mvpp2_write(port->priv, MVPP2_ISR_ENABLE_REG(port->id),
		    MVPP2_ISR_DISABLE_INTERRUPT(sw_thread_mask));
}

static inline void mvpp2_qvec_interrupt_enable(struct mvpp2_queue_vector *qvec)
{
	struct mvpp2_port *port = qvec->port;

	mvpp2_write(port->priv, MVPP2_ISR_ENABLE_REG(port->id),
		    MVPP2_ISR_ENABLE_INTERRUPT(qvec->sw_thread_mask));
}

static inline void mvpp2_qvec_interrupt_disable(struct mvpp2_queue_vector *qvec)
{
	struct mvpp2_port *port = qvec->port;

	mvpp2_write(port->priv, MVPP2_ISR_ENABLE_REG(port->id),
		    MVPP2_ISR_DISABLE_INTERRUPT(qvec->sw_thread_mask));
}

/* Mask the current thread's Rx/Tx interrupts
 * Called by on_each_cpu(), guaranteed to run with migration disabled,
 * using smp_processor_id() is OK.
 */
static void mvpp2_interrupts_mask(void *arg)
{
	struct mvpp2_port *port = arg;

	/* If the thread isn't used, don't do anything */
	if (smp_processor_id() > port->priv->nthreads)
		return;

	mvpp2_thread_write(port->priv,
			   mvpp2_cpu_to_thread(port->priv, smp_processor_id()),
			   MVPP2_ISR_RX_TX_MASK_REG(port->id), 0);
}

/* Unmask the current thread's Rx/Tx interrupts.
 * Called by on_each_cpu(), guaranteed to run with migration disabled,
 * using smp_processor_id() is OK.
 */
static void mvpp2_interrupts_unmask(void *arg)
{
	struct mvpp2_port *port = arg;
	u32 val;

	/* If the thread isn't used, don't do anything */
	if (smp_processor_id() > port->priv->nthreads)
		return;

	val = MVPP2_CAUSE_MISC_SUM_MASK |
		MVPP2_CAUSE_RXQ_OCCUP_DESC_ALL_MASK(port->priv->hw_version);
	if (port->has_tx_irqs)
		val |= MVPP2_CAUSE_TXQ_OCCUP_DESC_ALL_MASK;

	mvpp2_thread_write(port->priv,
			   mvpp2_cpu_to_thread(port->priv, smp_processor_id()),
			   MVPP2_ISR_RX_TX_MASK_REG(port->id), val);
}

static void
mvpp2_shared_interrupt_mask_unmask(struct mvpp2_port *port, bool mask)
{
	u32 val;
	int i;

	if (port->priv->hw_version != MVPP22)
		return;

	if (mask)
		val = 0;
	else
		val = MVPP2_CAUSE_RXQ_OCCUP_DESC_ALL_MASK(MVPP22);

	for (i = 0; i < port->nqvecs; i++) {
		struct mvpp2_queue_vector *v = port->qvecs + i;

		if (v->type != MVPP2_QUEUE_VECTOR_SHARED)
			continue;

		mvpp2_thread_write(port->priv, v->sw_thread_id,
				   MVPP2_ISR_RX_TX_MASK_REG(port->id), val);
	}
}

/* Port configuration routines */
static bool mvpp2_is_xlg(phy_interface_t interface)
{
	return interface == PHY_INTERFACE_MODE_10GKR ||
	       interface == PHY_INTERFACE_MODE_XAUI;
}

static void mvpp22_gop_init_rgmii(struct mvpp2_port *port)
{
	struct mvpp2 *priv = port->priv;
	u32 val;

	regmap_read(priv->sysctrl_base, GENCONF_PORT_CTRL0, &val);
	val |= GENCONF_PORT_CTRL0_BUS_WIDTH_SELECT;
	regmap_write(priv->sysctrl_base, GENCONF_PORT_CTRL0, val);

	regmap_read(priv->sysctrl_base, GENCONF_CTRL0, &val);
	if (port->gop_id == 2)
		val |= GENCONF_CTRL0_PORT0_RGMII | GENCONF_CTRL0_PORT1_RGMII;
	else if (port->gop_id == 3)
		val |= GENCONF_CTRL0_PORT1_RGMII_MII;
	regmap_write(priv->sysctrl_base, GENCONF_CTRL0, val);
}

static void mvpp22_gop_init_sgmii(struct mvpp2_port *port)
{
	struct mvpp2 *priv = port->priv;
	u32 val;

	regmap_read(priv->sysctrl_base, GENCONF_PORT_CTRL0, &val);
	val |= GENCONF_PORT_CTRL0_BUS_WIDTH_SELECT |
	       GENCONF_PORT_CTRL0_RX_DATA_SAMPLE;
	regmap_write(priv->sysctrl_base, GENCONF_PORT_CTRL0, val);

	if (port->gop_id > 1) {
		regmap_read(priv->sysctrl_base, GENCONF_CTRL0, &val);
		if (port->gop_id == 2)
			val &= ~GENCONF_CTRL0_PORT0_RGMII;
		else if (port->gop_id == 3)
			val &= ~GENCONF_CTRL0_PORT1_RGMII_MII;
		regmap_write(priv->sysctrl_base, GENCONF_CTRL0, val);
	}
}

static void mvpp22_gop_init_10gkr(struct mvpp2_port *port)
{
	struct mvpp2 *priv = port->priv;
	void __iomem *mpcs = priv->iface_base + MVPP22_MPCS_BASE(port->gop_id);
	void __iomem *xpcs = priv->iface_base + MVPP22_XPCS_BASE(port->gop_id);
	u32 val;

	val = readl(xpcs + MVPP22_XPCS_CFG0);
	val &= ~(MVPP22_XPCS_CFG0_PCS_MODE(0x3) |
		 MVPP22_XPCS_CFG0_ACTIVE_LANE(0x3));
	val |= MVPP22_XPCS_CFG0_ACTIVE_LANE(2);
	writel(val, xpcs + MVPP22_XPCS_CFG0);

	val = readl(mpcs + MVPP22_MPCS_CTRL);
	val &= ~MVPP22_MPCS_CTRL_FWD_ERR_CONN;
	writel(val, mpcs + MVPP22_MPCS_CTRL);

	val = readl(mpcs + MVPP22_MPCS_CLK_RESET);
	val &= ~MVPP22_MPCS_CLK_RESET_DIV_RATIO(0x7);
	val |= MVPP22_MPCS_CLK_RESET_DIV_RATIO(1);
	writel(val, mpcs + MVPP22_MPCS_CLK_RESET);
}

static int mvpp22_gop_init(struct mvpp2_port *port)
{
	struct mvpp2 *priv = port->priv;
	u32 val;

	if (!priv->sysctrl_base)
		return 0;

	switch (port->phy_interface) {
	case PHY_INTERFACE_MODE_RGMII:
	case PHY_INTERFACE_MODE_RGMII_ID:
	case PHY_INTERFACE_MODE_RGMII_RXID:
	case PHY_INTERFACE_MODE_RGMII_TXID:
		if (port->gop_id == 0)
			goto invalid_conf;
		mvpp22_gop_init_rgmii(port);
		break;
	case PHY_INTERFACE_MODE_SGMII:
	case PHY_INTERFACE_MODE_1000BASEX:
	case PHY_INTERFACE_MODE_2500BASEX:
		mvpp22_gop_init_sgmii(port);
		break;
	case PHY_INTERFACE_MODE_10GKR:
		if (port->gop_id != 0)
			goto invalid_conf;
		mvpp22_gop_init_10gkr(port);
		break;
	default:
		goto unsupported_conf;
	}

	regmap_read(priv->sysctrl_base, GENCONF_PORT_CTRL1, &val);
	val |= GENCONF_PORT_CTRL1_RESET(port->gop_id) |
	       GENCONF_PORT_CTRL1_EN(port->gop_id);
	regmap_write(priv->sysctrl_base, GENCONF_PORT_CTRL1, val);

	regmap_read(priv->sysctrl_base, GENCONF_PORT_CTRL0, &val);
	val |= GENCONF_PORT_CTRL0_CLK_DIV_PHASE_CLR;
	regmap_write(priv->sysctrl_base, GENCONF_PORT_CTRL0, val);

	regmap_read(priv->sysctrl_base, GENCONF_SOFT_RESET1, &val);
	val |= GENCONF_SOFT_RESET1_GOP;
	regmap_write(priv->sysctrl_base, GENCONF_SOFT_RESET1, val);

unsupported_conf:
	return 0;

invalid_conf:
	netdev_err(port->dev, "Invalid port configuration\n");
	return -EINVAL;
}

static void mvpp22_gop_unmask_irq(struct mvpp2_port *port)
{
	u32 val;

	if (phy_interface_mode_is_rgmii(port->phy_interface) ||
	    phy_interface_mode_is_8023z(port->phy_interface) ||
	    port->phy_interface == PHY_INTERFACE_MODE_SGMII) {
		/* Enable the GMAC link status irq for this port */
		val = readl(port->base + MVPP22_GMAC_INT_SUM_MASK);
		val |= MVPP22_GMAC_INT_SUM_MASK_LINK_STAT;
		writel(val, port->base + MVPP22_GMAC_INT_SUM_MASK);
	}

	if (port->gop_id == 0) {
		/* Enable the XLG/GIG irqs for this port */
		val = readl(port->base + MVPP22_XLG_EXT_INT_MASK);
		if (mvpp2_is_xlg(port->phy_interface))
			val |= MVPP22_XLG_EXT_INT_MASK_XLG;
		else
			val |= MVPP22_XLG_EXT_INT_MASK_GIG;
		writel(val, port->base + MVPP22_XLG_EXT_INT_MASK);
	}
}

static void mvpp22_gop_mask_irq(struct mvpp2_port *port)
{
	u32 val;

	if (port->gop_id == 0) {
		val = readl(port->base + MVPP22_XLG_EXT_INT_MASK);
		val &= ~(MVPP22_XLG_EXT_INT_MASK_XLG |
			 MVPP22_XLG_EXT_INT_MASK_GIG);
		writel(val, port->base + MVPP22_XLG_EXT_INT_MASK);
	}

	if (phy_interface_mode_is_rgmii(port->phy_interface) ||
	    phy_interface_mode_is_8023z(port->phy_interface) ||
	    port->phy_interface == PHY_INTERFACE_MODE_SGMII) {
		val = readl(port->base + MVPP22_GMAC_INT_SUM_MASK);
		val &= ~MVPP22_GMAC_INT_SUM_MASK_LINK_STAT;
		writel(val, port->base + MVPP22_GMAC_INT_SUM_MASK);
	}
}

static void mvpp22_gop_setup_irq(struct mvpp2_port *port)
{
	u32 val;

	if (port->phylink ||
	    phy_interface_mode_is_rgmii(port->phy_interface) ||
	    phy_interface_mode_is_8023z(port->phy_interface) ||
	    port->phy_interface == PHY_INTERFACE_MODE_SGMII) {
		val = readl(port->base + MVPP22_GMAC_INT_MASK);
		val |= MVPP22_GMAC_INT_MASK_LINK_STAT;
		writel(val, port->base + MVPP22_GMAC_INT_MASK);
	}

	if (port->gop_id == 0) {
		val = readl(port->base + MVPP22_XLG_INT_MASK);
		val |= MVPP22_XLG_INT_MASK_LINK;
		writel(val, port->base + MVPP22_XLG_INT_MASK);
	}

	mvpp22_gop_unmask_irq(port);
}

/* Sets the PHY mode of the COMPHY (which configures the serdes lanes).
 *
 * The PHY mode used by the PPv2 driver comes from the network subsystem, while
 * the one given to the COMPHY comes from the generic PHY subsystem. Hence they
 * differ.
 *
 * The COMPHY configures the serdes lanes regardless of the actual use of the
 * lanes by the physical layer. This is why configurations like
 * "PPv2 (2500BaseX) - COMPHY (2500SGMII)" are valid.
 */
static int mvpp22_comphy_init(struct mvpp2_port *port)
{
	int ret;

	if (!port->comphy)
		return 0;

	ret = phy_set_mode_ext(port->comphy, PHY_MODE_ETHERNET,
			       port->phy_interface);
	if (ret)
		return ret;

	return phy_power_on(port->comphy);
}

static void mvpp2_port_enable(struct mvpp2_port *port)
{
	u32 val;

	/* Only GOP port 0 has an XLG MAC */
	if (port->gop_id == 0 && mvpp2_is_xlg(port->phy_interface)) {
		val = readl(port->base + MVPP22_XLG_CTRL0_REG);
		val |= MVPP22_XLG_CTRL0_PORT_EN;
		val &= ~MVPP22_XLG_CTRL0_MIB_CNT_DIS;
		writel(val, port->base + MVPP22_XLG_CTRL0_REG);
	} else {
		val = readl(port->base + MVPP2_GMAC_CTRL_0_REG);
		val |= MVPP2_GMAC_PORT_EN_MASK;
		val |= MVPP2_GMAC_MIB_CNTR_EN_MASK;
		writel(val, port->base + MVPP2_GMAC_CTRL_0_REG);
	}
}

static void mvpp2_port_disable(struct mvpp2_port *port)
{
	u32 val;

	/* Only GOP port 0 has an XLG MAC */
	if (port->gop_id == 0 && mvpp2_is_xlg(port->phy_interface)) {
		val = readl(port->base + MVPP22_XLG_CTRL0_REG);
		val &= ~MVPP22_XLG_CTRL0_PORT_EN;
		writel(val, port->base + MVPP22_XLG_CTRL0_REG);
	}

	val = readl(port->base + MVPP2_GMAC_CTRL_0_REG);
	val &= ~(MVPP2_GMAC_PORT_EN_MASK);
	writel(val, port->base + MVPP2_GMAC_CTRL_0_REG);
}

/* Set IEEE 802.3x Flow Control Xon Packet Transmission Mode */
static void mvpp2_port_periodic_xon_disable(struct mvpp2_port *port)
{
	u32 val;

	val = readl(port->base + MVPP2_GMAC_CTRL_1_REG) &
		    ~MVPP2_GMAC_PERIODIC_XON_EN_MASK;
	writel(val, port->base + MVPP2_GMAC_CTRL_1_REG);
}

/* Configure loopback port */
static void mvpp2_port_loopback_set(struct mvpp2_port *port,
				    const struct phylink_link_state *state)
{
	u32 val;

	val = readl(port->base + MVPP2_GMAC_CTRL_1_REG);

	if (state->speed == 1000)
		val |= MVPP2_GMAC_GMII_LB_EN_MASK;
	else
		val &= ~MVPP2_GMAC_GMII_LB_EN_MASK;

	if (phy_interface_mode_is_8023z(port->phy_interface) ||
	    port->phy_interface == PHY_INTERFACE_MODE_SGMII)
		val |= MVPP2_GMAC_PCS_LB_EN_MASK;
	else
		val &= ~MVPP2_GMAC_PCS_LB_EN_MASK;

	writel(val, port->base + MVPP2_GMAC_CTRL_1_REG);
}

struct mvpp2_ethtool_counter {
	unsigned int offset;
	const char string[ETH_GSTRING_LEN];
	bool reg_is_64b;
};

static u64 mvpp2_read_count(struct mvpp2_port *port,
			    const struct mvpp2_ethtool_counter *counter)
{
	u64 val;

	val = readl(port->stats_base + counter->offset);
	if (counter->reg_is_64b)
		val += (u64)readl(port->stats_base + counter->offset + 4) << 32;

	return val;
}

/* Some counters are accessed indirectly by first writing an index to
 * MVPP2_CTRS_IDX. The index can represent various resources depending on the
 * register we access, it can be a hit counter for some classification tables,
 * a counter specific to a rxq, a txq or a buffer pool.
 */
static u32 mvpp2_read_index(struct mvpp2 *priv, u32 index, u32 reg)
{
	mvpp2_write(priv, MVPP2_CTRS_IDX, index);
	return mvpp2_read(priv, reg);
}

/* Due to the fact that software statistics and hardware statistics are, by
 * design, incremented at different moments in the chain of packet processing,
 * it is very likely that incoming packets could have been dropped after being
 * counted by hardware but before reaching software statistics (most probably
 * multicast packets), and in the oppposite way, during transmission, FCS bytes
 * are added in between as well as TSO skb will be split and header bytes added.
 * Hence, statistics gathered from userspace with ifconfig (software) and
 * ethtool (hardware) cannot be compared.
 */
static const struct mvpp2_ethtool_counter mvpp2_ethtool_mib_regs[] = {
	{ MVPP2_MIB_GOOD_OCTETS_RCVD, "good_octets_received", true },
	{ MVPP2_MIB_BAD_OCTETS_RCVD, "bad_octets_received" },
	{ MVPP2_MIB_CRC_ERRORS_SENT, "crc_errors_sent" },
	{ MVPP2_MIB_UNICAST_FRAMES_RCVD, "unicast_frames_received" },
	{ MVPP2_MIB_BROADCAST_FRAMES_RCVD, "broadcast_frames_received" },
	{ MVPP2_MIB_MULTICAST_FRAMES_RCVD, "multicast_frames_received" },
	{ MVPP2_MIB_FRAMES_64_OCTETS, "frames_64_octets" },
	{ MVPP2_MIB_FRAMES_65_TO_127_OCTETS, "frames_65_to_127_octet" },
	{ MVPP2_MIB_FRAMES_128_TO_255_OCTETS, "frames_128_to_255_octet" },
	{ MVPP2_MIB_FRAMES_256_TO_511_OCTETS, "frames_256_to_511_octet" },
	{ MVPP2_MIB_FRAMES_512_TO_1023_OCTETS, "frames_512_to_1023_octet" },
	{ MVPP2_MIB_FRAMES_1024_TO_MAX_OCTETS, "frames_1024_to_max_octet" },
	{ MVPP2_MIB_GOOD_OCTETS_SENT, "good_octets_sent", true },
	{ MVPP2_MIB_UNICAST_FRAMES_SENT, "unicast_frames_sent" },
	{ MVPP2_MIB_MULTICAST_FRAMES_SENT, "multicast_frames_sent" },
	{ MVPP2_MIB_BROADCAST_FRAMES_SENT, "broadcast_frames_sent" },
	{ MVPP2_MIB_FC_SENT, "fc_sent" },
	{ MVPP2_MIB_FC_RCVD, "fc_received" },
	{ MVPP2_MIB_RX_FIFO_OVERRUN, "rx_fifo_overrun" },
	{ MVPP2_MIB_UNDERSIZE_RCVD, "undersize_received" },
	{ MVPP2_MIB_FRAGMENTS_RCVD, "fragments_received" },
	{ MVPP2_MIB_OVERSIZE_RCVD, "oversize_received" },
	{ MVPP2_MIB_JABBER_RCVD, "jabber_received" },
	{ MVPP2_MIB_MAC_RCV_ERROR, "mac_receive_error" },
	{ MVPP2_MIB_BAD_CRC_EVENT, "bad_crc_event" },
	{ MVPP2_MIB_COLLISION, "collision" },
	{ MVPP2_MIB_LATE_COLLISION, "late_collision" },
};

static const struct mvpp2_ethtool_counter mvpp2_ethtool_port_regs[] = {
	{ MVPP2_OVERRUN_ETH_DROP, "rx_fifo_or_parser_overrun_drops" },
	{ MVPP2_CLS_ETH_DROP, "rx_classifier_drops" },
};

static const struct mvpp2_ethtool_counter mvpp2_ethtool_txq_regs[] = {
	{ MVPP2_TX_DESC_ENQ_CTR, "txq_%d_desc_enqueue" },
	{ MVPP2_TX_DESC_ENQ_TO_DDR_CTR, "txq_%d_desc_enqueue_to_ddr" },
	{ MVPP2_TX_BUFF_ENQ_TO_DDR_CTR, "txq_%d_buff_euqueue_to_ddr" },
	{ MVPP2_TX_DESC_ENQ_HW_FWD_CTR, "txq_%d_desc_hardware_forwarded" },
	{ MVPP2_TX_PKTS_DEQ_CTR, "txq_%d_packets_dequeued" },
	{ MVPP2_TX_PKTS_FULL_QUEUE_DROP_CTR, "txq_%d_queue_full_drops" },
	{ MVPP2_TX_PKTS_EARLY_DROP_CTR, "txq_%d_packets_early_drops" },
	{ MVPP2_TX_PKTS_BM_DROP_CTR, "txq_%d_packets_bm_drops" },
	{ MVPP2_TX_PKTS_BM_MC_DROP_CTR, "txq_%d_packets_rep_bm_drops" },
};

static const struct mvpp2_ethtool_counter mvpp2_ethtool_rxq_regs[] = {
	{ MVPP2_RX_DESC_ENQ_CTR, "rxq_%d_desc_enqueue" },
	{ MVPP2_RX_PKTS_FULL_QUEUE_DROP_CTR, "rxq_%d_queue_full_drops" },
	{ MVPP2_RX_PKTS_EARLY_DROP_CTR, "rxq_%d_packets_early_drops" },
	{ MVPP2_RX_PKTS_BM_DROP_CTR, "rxq_%d_packets_bm_drops" },
};

#define MVPP2_N_ETHTOOL_STATS(ntxqs, nrxqs)	(ARRAY_SIZE(mvpp2_ethtool_mib_regs) + \
						 ARRAY_SIZE(mvpp2_ethtool_port_regs) + \
						 (ARRAY_SIZE(mvpp2_ethtool_txq_regs) * (ntxqs)) + \
						 (ARRAY_SIZE(mvpp2_ethtool_rxq_regs) * (nrxqs)))

static void mvpp2_ethtool_get_strings(struct net_device *netdev, u32 sset,
				      u8 *data)
{
	struct mvpp2_port *port = netdev_priv(netdev);
	int i, q;
<<<<<<< HEAD

	if (sset != ETH_SS_STATS)
		return;

	for (i = 0; i < ARRAY_SIZE(mvpp2_ethtool_mib_regs); i++) {
		strscpy(data, mvpp2_ethtool_mib_regs[i].string,
			ETH_GSTRING_LEN);
		data += ETH_GSTRING_LEN;
	}

=======

	if (sset != ETH_SS_STATS)
		return;

	for (i = 0; i < ARRAY_SIZE(mvpp2_ethtool_mib_regs); i++) {
		strscpy(data, mvpp2_ethtool_mib_regs[i].string,
			ETH_GSTRING_LEN);
		data += ETH_GSTRING_LEN;
	}

>>>>>>> bb831786
	for (i = 0; i < ARRAY_SIZE(mvpp2_ethtool_port_regs); i++) {
		strscpy(data, mvpp2_ethtool_port_regs[i].string,
			ETH_GSTRING_LEN);
		data += ETH_GSTRING_LEN;
	}

	for (q = 0; q < port->ntxqs; q++) {
		for (i = 0; i < ARRAY_SIZE(mvpp2_ethtool_txq_regs); i++) {
			snprintf(data, ETH_GSTRING_LEN,
				 mvpp2_ethtool_txq_regs[i].string, q);
			data += ETH_GSTRING_LEN;
		}
	}

	for (q = 0; q < port->nrxqs; q++) {
		for (i = 0; i < ARRAY_SIZE(mvpp2_ethtool_rxq_regs); i++) {
			snprintf(data, ETH_GSTRING_LEN,
				 mvpp2_ethtool_rxq_regs[i].string,
				 q);
			data += ETH_GSTRING_LEN;
		}
	}
}

static void mvpp2_read_stats(struct mvpp2_port *port)
{
	u64 *pstats;
	int i, q;

	pstats = port->ethtool_stats;

	for (i = 0; i < ARRAY_SIZE(mvpp2_ethtool_mib_regs); i++)
		*pstats++ += mvpp2_read_count(port, &mvpp2_ethtool_mib_regs[i]);

	for (i = 0; i < ARRAY_SIZE(mvpp2_ethtool_port_regs); i++)
		*pstats++ += mvpp2_read(port->priv,
					mvpp2_ethtool_port_regs[i].offset +
					4 * port->id);

	for (q = 0; q < port->ntxqs; q++)
		for (i = 0; i < ARRAY_SIZE(mvpp2_ethtool_txq_regs); i++)
			*pstats++ += mvpp2_read_index(port->priv,
						      MVPP22_CTRS_TX_CTR(port->id, i),
						      mvpp2_ethtool_txq_regs[i].offset);

	/* Rxqs are numbered from 0 from the user standpoint, but not from the
	 * driver's. We need to add the  port->first_rxq offset.
	 */
	for (q = 0; q < port->nrxqs; q++)
		for (i = 0; i < ARRAY_SIZE(mvpp2_ethtool_rxq_regs); i++)
			*pstats++ += mvpp2_read_index(port->priv,
						      port->first_rxq + i,
						      mvpp2_ethtool_rxq_regs[i].offset);
}

static void mvpp2_gather_hw_statistics(struct work_struct *work)
{
	struct delayed_work *del_work = to_delayed_work(work);
	struct mvpp2_port *port = container_of(del_work, struct mvpp2_port,
					       stats_work);

	mutex_lock(&port->gather_stats_lock);

	mvpp2_read_stats(port);

	/* No need to read again the counters right after this function if it
	 * was called asynchronously by the user (ie. use of ethtool).
	 */
	cancel_delayed_work(&port->stats_work);
	queue_delayed_work(port->priv->stats_queue, &port->stats_work,
			   MVPP2_MIB_COUNTERS_STATS_DELAY);

	mutex_unlock(&port->gather_stats_lock);
}

static void mvpp2_ethtool_get_stats(struct net_device *dev,
				    struct ethtool_stats *stats, u64 *data)
{
	struct mvpp2_port *port = netdev_priv(dev);

	/* Update statistics for the given port, then take the lock to avoid
	 * concurrent accesses on the ethtool_stats structure during its copy.
	 */
	mvpp2_gather_hw_statistics(&port->stats_work.work);

	mutex_lock(&port->gather_stats_lock);
	memcpy(data, port->ethtool_stats,
	       sizeof(u64) * MVPP2_N_ETHTOOL_STATS(port->ntxqs, port->nrxqs));
	mutex_unlock(&port->gather_stats_lock);
}

static int mvpp2_ethtool_get_sset_count(struct net_device *dev, int sset)
{
	struct mvpp2_port *port = netdev_priv(dev);

	if (sset == ETH_SS_STATS)
		return MVPP2_N_ETHTOOL_STATS(port->ntxqs, port->nrxqs);

	return -EOPNOTSUPP;
}

static void mvpp2_mac_reset_assert(struct mvpp2_port *port)
{
	u32 val;

	val = readl(port->base + MVPP2_GMAC_CTRL_2_REG) |
	      MVPP2_GMAC_PORT_RESET_MASK;
	writel(val, port->base + MVPP2_GMAC_CTRL_2_REG);

	if (port->priv->hw_version == MVPP22 && port->gop_id == 0) {
		val = readl(port->base + MVPP22_XLG_CTRL0_REG) &
		      ~MVPP22_XLG_CTRL0_MAC_RESET_DIS;
		writel(val, port->base + MVPP22_XLG_CTRL0_REG);
	}
}

static void mvpp22_pcs_reset_assert(struct mvpp2_port *port)
{
	struct mvpp2 *priv = port->priv;
	void __iomem *mpcs, *xpcs;
	u32 val;

	if (port->priv->hw_version != MVPP22 || port->gop_id != 0)
		return;

	mpcs = priv->iface_base + MVPP22_MPCS_BASE(port->gop_id);
	xpcs = priv->iface_base + MVPP22_XPCS_BASE(port->gop_id);

	val = readl(mpcs + MVPP22_MPCS_CLK_RESET);
	val &= ~(MAC_CLK_RESET_MAC | MAC_CLK_RESET_SD_RX | MAC_CLK_RESET_SD_TX);
	val |= MVPP22_MPCS_CLK_RESET_DIV_SET;
	writel(val, mpcs + MVPP22_MPCS_CLK_RESET);

	val = readl(xpcs + MVPP22_XPCS_CFG0);
	writel(val & ~MVPP22_XPCS_CFG0_RESET_DIS, xpcs + MVPP22_XPCS_CFG0);
}

static void mvpp22_pcs_reset_deassert(struct mvpp2_port *port)
{
	struct mvpp2 *priv = port->priv;
	void __iomem *mpcs, *xpcs;
	u32 val;

	if (port->priv->hw_version != MVPP22 || port->gop_id != 0)
		return;

	mpcs = priv->iface_base + MVPP22_MPCS_BASE(port->gop_id);
	xpcs = priv->iface_base + MVPP22_XPCS_BASE(port->gop_id);

	switch (port->phy_interface) {
	case PHY_INTERFACE_MODE_10GKR:
		val = readl(mpcs + MVPP22_MPCS_CLK_RESET);
		val |= MAC_CLK_RESET_MAC | MAC_CLK_RESET_SD_RX |
		       MAC_CLK_RESET_SD_TX;
		val &= ~MVPP22_MPCS_CLK_RESET_DIV_SET;
		writel(val, mpcs + MVPP22_MPCS_CLK_RESET);
		break;
	case PHY_INTERFACE_MODE_XAUI:
	case PHY_INTERFACE_MODE_RXAUI:
		val = readl(xpcs + MVPP22_XPCS_CFG0);
		writel(val | MVPP22_XPCS_CFG0_RESET_DIS, xpcs + MVPP22_XPCS_CFG0);
		break;
	default:
		break;
	}
}

/* Change maximum receive size of the port */
static inline void mvpp2_gmac_max_rx_size_set(struct mvpp2_port *port)
{
	u32 val;

	val = readl(port->base + MVPP2_GMAC_CTRL_0_REG);
	val &= ~MVPP2_GMAC_MAX_RX_SIZE_MASK;
	val |= (((port->pkt_size - MVPP2_MH_SIZE) / 2) <<
		    MVPP2_GMAC_MAX_RX_SIZE_OFFS);
	writel(val, port->base + MVPP2_GMAC_CTRL_0_REG);
}

/* Change maximum receive size of the port */
static inline void mvpp2_xlg_max_rx_size_set(struct mvpp2_port *port)
{
	u32 val;

	val =  readl(port->base + MVPP22_XLG_CTRL1_REG);
	val &= ~MVPP22_XLG_CTRL1_FRAMESIZELIMIT_MASK;
	val |= ((port->pkt_size - MVPP2_MH_SIZE) / 2) <<
	       MVPP22_XLG_CTRL1_FRAMESIZELIMIT_OFFS;
	writel(val, port->base + MVPP22_XLG_CTRL1_REG);
}

/* Set defaults to the MVPP2 port */
static void mvpp2_defaults_set(struct mvpp2_port *port)
{
	int tx_port_num, val, queue, lrxq;

	if (port->priv->hw_version == MVPP21) {
		/* Update TX FIFO MIN Threshold */
		val = readl(port->base + MVPP2_GMAC_PORT_FIFO_CFG_1_REG);
		val &= ~MVPP2_GMAC_TX_FIFO_MIN_TH_ALL_MASK;
		/* Min. TX threshold must be less than minimal packet length */
		val |= MVPP2_GMAC_TX_FIFO_MIN_TH_MASK(64 - 4 - 2);
		writel(val, port->base + MVPP2_GMAC_PORT_FIFO_CFG_1_REG);
	}

	/* Disable Legacy WRR, Disable EJP, Release from reset */
	tx_port_num = mvpp2_egress_port(port);
	mvpp2_write(port->priv, MVPP2_TXP_SCHED_PORT_INDEX_REG,
		    tx_port_num);
	mvpp2_write(port->priv, MVPP2_TXP_SCHED_CMD_1_REG, 0);

	/* Set TXQ scheduling to Round-Robin */
	mvpp2_write(port->priv, MVPP2_TXP_SCHED_FIXED_PRIO_REG, 0);

	/* Close bandwidth for all queues */
	for (queue = 0; queue < MVPP2_MAX_TXQ; queue++)
		mvpp2_write(port->priv,
			    MVPP2_TXQ_SCHED_TOKEN_CNTR_REG(queue), 0);

	/* Set refill period to 1 usec, refill tokens
	 * and bucket size to maximum
	 */
	mvpp2_write(port->priv, MVPP2_TXP_SCHED_PERIOD_REG,
		    port->priv->tclk / USEC_PER_SEC);
	val = mvpp2_read(port->priv, MVPP2_TXP_SCHED_REFILL_REG);
	val &= ~MVPP2_TXP_REFILL_PERIOD_ALL_MASK;
	val |= MVPP2_TXP_REFILL_PERIOD_MASK(1);
	val |= MVPP2_TXP_REFILL_TOKENS_ALL_MASK;
	mvpp2_write(port->priv, MVPP2_TXP_SCHED_REFILL_REG, val);
	val = MVPP2_TXP_TOKEN_SIZE_MAX;
	mvpp2_write(port->priv, MVPP2_TXP_SCHED_TOKEN_SIZE_REG, val);

	/* Set MaximumLowLatencyPacketSize value to 256 */
	mvpp2_write(port->priv, MVPP2_RX_CTRL_REG(port->id),
		    MVPP2_RX_USE_PSEUDO_FOR_CSUM_MASK |
		    MVPP2_RX_LOW_LATENCY_PKT_SIZE(256));

	/* Enable Rx cache snoop */
	for (lrxq = 0; lrxq < port->nrxqs; lrxq++) {
		queue = port->rxqs[lrxq]->id;
		val = mvpp2_read(port->priv, MVPP2_RXQ_CONFIG_REG(queue));
		val |= MVPP2_SNOOP_PKT_SIZE_MASK |
			   MVPP2_SNOOP_BUF_HDR_MASK;
		mvpp2_write(port->priv, MVPP2_RXQ_CONFIG_REG(queue), val);
	}

	/* At default, mask all interrupts to all present cpus */
	mvpp2_interrupts_disable(port);
}

/* Enable/disable receiving packets */
static void mvpp2_ingress_enable(struct mvpp2_port *port)
{
	u32 val;
	int lrxq, queue;

	for (lrxq = 0; lrxq < port->nrxqs; lrxq++) {
		queue = port->rxqs[lrxq]->id;
		val = mvpp2_read(port->priv, MVPP2_RXQ_CONFIG_REG(queue));
		val &= ~MVPP2_RXQ_DISABLE_MASK;
		mvpp2_write(port->priv, MVPP2_RXQ_CONFIG_REG(queue), val);
	}
}

static void mvpp2_ingress_disable(struct mvpp2_port *port)
{
	u32 val;
	int lrxq, queue;

	for (lrxq = 0; lrxq < port->nrxqs; lrxq++) {
		queue = port->rxqs[lrxq]->id;
		val = mvpp2_read(port->priv, MVPP2_RXQ_CONFIG_REG(queue));
		val |= MVPP2_RXQ_DISABLE_MASK;
		mvpp2_write(port->priv, MVPP2_RXQ_CONFIG_REG(queue), val);
	}
}

/* Enable transmit via physical egress queue
 * - HW starts take descriptors from DRAM
 */
static void mvpp2_egress_enable(struct mvpp2_port *port)
{
	u32 qmap;
	int queue;
	int tx_port_num = mvpp2_egress_port(port);

	/* Enable all initialized TXs. */
	qmap = 0;
	for (queue = 0; queue < port->ntxqs; queue++) {
		struct mvpp2_tx_queue *txq = port->txqs[queue];

		if (txq->descs)
			qmap |= (1 << queue);
	}

	mvpp2_write(port->priv, MVPP2_TXP_SCHED_PORT_INDEX_REG, tx_port_num);
	mvpp2_write(port->priv, MVPP2_TXP_SCHED_Q_CMD_REG, qmap);
}

/* Disable transmit via physical egress queue
 * - HW doesn't take descriptors from DRAM
 */
static void mvpp2_egress_disable(struct mvpp2_port *port)
{
	u32 reg_data;
	int delay;
	int tx_port_num = mvpp2_egress_port(port);

	/* Issue stop command for active channels only */
	mvpp2_write(port->priv, MVPP2_TXP_SCHED_PORT_INDEX_REG, tx_port_num);
	reg_data = (mvpp2_read(port->priv, MVPP2_TXP_SCHED_Q_CMD_REG)) &
		    MVPP2_TXP_SCHED_ENQ_MASK;
	if (reg_data != 0)
		mvpp2_write(port->priv, MVPP2_TXP_SCHED_Q_CMD_REG,
			    (reg_data << MVPP2_TXP_SCHED_DISQ_OFFSET));

	/* Wait for all Tx activity to terminate. */
	delay = 0;
	do {
		if (delay >= MVPP2_TX_DISABLE_TIMEOUT_MSEC) {
			netdev_warn(port->dev,
				    "Tx stop timed out, status=0x%08x\n",
				    reg_data);
			break;
		}
		mdelay(1);
		delay++;

		/* Check port TX Command register that all
		 * Tx queues are stopped
		 */
		reg_data = mvpp2_read(port->priv, MVPP2_TXP_SCHED_Q_CMD_REG);
	} while (reg_data & MVPP2_TXP_SCHED_ENQ_MASK);
}

/* Rx descriptors helper methods */

/* Get number of Rx descriptors occupied by received packets */
static inline int
mvpp2_rxq_received(struct mvpp2_port *port, int rxq_id)
{
	u32 val = mvpp2_read(port->priv, MVPP2_RXQ_STATUS_REG(rxq_id));

	return val & MVPP2_RXQ_OCCUPIED_MASK;
}

/* Update Rx queue status with the number of occupied and available
 * Rx descriptor slots.
 */
static inline void
mvpp2_rxq_status_update(struct mvpp2_port *port, int rxq_id,
			int used_count, int free_count)
{
	/* Decrement the number of used descriptors and increment count
	 * increment the number of free descriptors.
	 */
	u32 val = used_count | (free_count << MVPP2_RXQ_NUM_NEW_OFFSET);

	mvpp2_write(port->priv, MVPP2_RXQ_STATUS_UPDATE_REG(rxq_id), val);
}

/* Get pointer to next RX descriptor to be processed by SW */
static inline struct mvpp2_rx_desc *
mvpp2_rxq_next_desc_get(struct mvpp2_rx_queue *rxq)
{
	int rx_desc = rxq->next_desc_to_proc;

	rxq->next_desc_to_proc = MVPP2_QUEUE_NEXT_DESC(rxq, rx_desc);
	prefetch(rxq->descs + rxq->next_desc_to_proc);
	return rxq->descs + rx_desc;
}

/* Set rx queue offset */
static void mvpp2_rxq_offset_set(struct mvpp2_port *port,
				 int prxq, int offset)
{
	u32 val;

	/* Convert offset from bytes to units of 32 bytes */
	offset = offset >> 5;

	val = mvpp2_read(port->priv, MVPP2_RXQ_CONFIG_REG(prxq));
	val &= ~MVPP2_RXQ_PACKET_OFFSET_MASK;

	/* Offset is in */
	val |= ((offset << MVPP2_RXQ_PACKET_OFFSET_OFFS) &
		    MVPP2_RXQ_PACKET_OFFSET_MASK);

	mvpp2_write(port->priv, MVPP2_RXQ_CONFIG_REG(prxq), val);
}

/* Tx descriptors helper methods */

/* Get pointer to next Tx descriptor to be processed (send) by HW */
static struct mvpp2_tx_desc *
mvpp2_txq_next_desc_get(struct mvpp2_tx_queue *txq)
{
	int tx_desc = txq->next_desc_to_proc;

	txq->next_desc_to_proc = MVPP2_QUEUE_NEXT_DESC(txq, tx_desc);
	return txq->descs + tx_desc;
}

/* Update HW with number of aggregated Tx descriptors to be sent
 *
 * Called only from mvpp2_tx(), so migration is disabled, using
 * smp_processor_id() is OK.
 */
static void mvpp2_aggr_txq_pend_desc_add(struct mvpp2_port *port, int pending)
{
	/* aggregated access - relevant TXQ number is written in TX desc */
	mvpp2_thread_write(port->priv,
			   mvpp2_cpu_to_thread(port->priv, smp_processor_id()),
			   MVPP2_AGGR_TXQ_UPDATE_REG, pending);
}

/* Check if there are enough free descriptors in aggregated txq.
 * If not, update the number of occupied descriptors and repeat the check.
 *
 * Called only from mvpp2_tx(), so migration is disabled, using
 * smp_processor_id() is OK.
 */
static int mvpp2_aggr_desc_num_check(struct mvpp2_port *port,
				     struct mvpp2_tx_queue *aggr_txq, int num)
{
	if ((aggr_txq->count + num) > MVPP2_AGGR_TXQ_SIZE) {
		/* Update number of occupied aggregated Tx descriptors */
		unsigned int thread =
			mvpp2_cpu_to_thread(port->priv, smp_processor_id());
		u32 val = mvpp2_read_relaxed(port->priv,
					     MVPP2_AGGR_TXQ_STATUS_REG(thread));

		aggr_txq->count = val & MVPP2_AGGR_TXQ_PENDING_MASK;

		if ((aggr_txq->count + num) > MVPP2_AGGR_TXQ_SIZE)
			return -ENOMEM;
	}
	return 0;
}

/* Reserved Tx descriptors allocation request
 *
 * Called only from mvpp2_txq_reserved_desc_num_proc(), itself called
 * only by mvpp2_tx(), so migration is disabled, using
 * smp_processor_id() is OK.
 */
static int mvpp2_txq_alloc_reserved_desc(struct mvpp2_port *port,
					 struct mvpp2_tx_queue *txq, int num)
{
	unsigned int thread = mvpp2_cpu_to_thread(port->priv, smp_processor_id());
	struct mvpp2 *priv = port->priv;
	u32 val;

	val = (txq->id << MVPP2_TXQ_RSVD_REQ_Q_OFFSET) | num;
	mvpp2_thread_write_relaxed(priv, thread, MVPP2_TXQ_RSVD_REQ_REG, val);

	val = mvpp2_thread_read_relaxed(priv, thread, MVPP2_TXQ_RSVD_RSLT_REG);

	return val & MVPP2_TXQ_RSVD_RSLT_MASK;
}

/* Check if there are enough reserved descriptors for transmission.
 * If not, request chunk of reserved descriptors and check again.
 */
static int mvpp2_txq_reserved_desc_num_proc(struct mvpp2_port *port,
					    struct mvpp2_tx_queue *txq,
					    struct mvpp2_txq_pcpu *txq_pcpu,
					    int num)
{
	int req, desc_count;
	unsigned int thread;

	if (txq_pcpu->reserved_num >= num)
		return 0;

	/* Not enough descriptors reserved! Update the reserved descriptor
	 * count and check again.
	 */

	desc_count = 0;
	/* Compute total of used descriptors */
	for (thread = 0; thread < port->priv->nthreads; thread++) {
		struct mvpp2_txq_pcpu *txq_pcpu_aux;

		txq_pcpu_aux = per_cpu_ptr(txq->pcpu, thread);
		desc_count += txq_pcpu_aux->count;
		desc_count += txq_pcpu_aux->reserved_num;
	}

	req = max(MVPP2_CPU_DESC_CHUNK, num - txq_pcpu->reserved_num);
	desc_count += req;

	if (desc_count >
	   (txq->size - (MVPP2_MAX_THREADS * MVPP2_CPU_DESC_CHUNK)))
		return -ENOMEM;

	txq_pcpu->reserved_num += mvpp2_txq_alloc_reserved_desc(port, txq, req);

	/* OK, the descriptor could have been updated: check again. */
	if (txq_pcpu->reserved_num < num)
		return -ENOMEM;
	return 0;
}

/* Release the last allocated Tx descriptor. Useful to handle DMA
 * mapping failures in the Tx path.
 */
static void mvpp2_txq_desc_put(struct mvpp2_tx_queue *txq)
{
	if (txq->next_desc_to_proc == 0)
		txq->next_desc_to_proc = txq->last_desc - 1;
	else
		txq->next_desc_to_proc--;
}

/* Set Tx descriptors fields relevant for CSUM calculation */
static u32 mvpp2_txq_desc_csum(int l3_offs, __be16 l3_proto,
			       int ip_hdr_len, int l4_proto)
{
	u32 command;

	/* fields: L3_offset, IP_hdrlen, L3_type, G_IPv4_chk,
	 * G_L4_chk, L4_type required only for checksum calculation
	 */
	command = (l3_offs << MVPP2_TXD_L3_OFF_SHIFT);
	command |= (ip_hdr_len << MVPP2_TXD_IP_HLEN_SHIFT);
	command |= MVPP2_TXD_IP_CSUM_DISABLE;

	if (l3_proto == htons(ETH_P_IP)) {
		command &= ~MVPP2_TXD_IP_CSUM_DISABLE;	/* enable IPv4 csum */
		command &= ~MVPP2_TXD_L3_IP6;		/* enable IPv4 */
	} else {
		command |= MVPP2_TXD_L3_IP6;		/* enable IPv6 */
	}

	if (l4_proto == IPPROTO_TCP) {
		command &= ~MVPP2_TXD_L4_UDP;		/* enable TCP */
		command &= ~MVPP2_TXD_L4_CSUM_FRAG;	/* generate L4 csum */
	} else if (l4_proto == IPPROTO_UDP) {
		command |= MVPP2_TXD_L4_UDP;		/* enable UDP */
		command &= ~MVPP2_TXD_L4_CSUM_FRAG;	/* generate L4 csum */
	} else {
		command |= MVPP2_TXD_L4_CSUM_NOT;
	}

	return command;
}

/* Get number of sent descriptors and decrement counter.
 * The number of sent descriptors is returned.
 * Per-thread access
 *
 * Called only from mvpp2_txq_done(), called from mvpp2_tx()
 * (migration disabled) and from the TX completion tasklet (migration
 * disabled) so using smp_processor_id() is OK.
 */
static inline int mvpp2_txq_sent_desc_proc(struct mvpp2_port *port,
					   struct mvpp2_tx_queue *txq)
{
	u32 val;

	/* Reading status reg resets transmitted descriptor counter */
	val = mvpp2_thread_read_relaxed(port->priv,
					mvpp2_cpu_to_thread(port->priv, smp_processor_id()),
					MVPP2_TXQ_SENT_REG(txq->id));

	return (val & MVPP2_TRANSMITTED_COUNT_MASK) >>
		MVPP2_TRANSMITTED_COUNT_OFFSET;
}

/* Called through on_each_cpu(), so runs on all CPUs, with migration
 * disabled, therefore using smp_processor_id() is OK.
 */
static void mvpp2_txq_sent_counter_clear(void *arg)
{
	struct mvpp2_port *port = arg;
	int queue;

	/* If the thread isn't used, don't do anything */
	if (smp_processor_id() > port->priv->nthreads)
		return;

	for (queue = 0; queue < port->ntxqs; queue++) {
		int id = port->txqs[queue]->id;

		mvpp2_thread_read(port->priv,
				  mvpp2_cpu_to_thread(port->priv, smp_processor_id()),
				  MVPP2_TXQ_SENT_REG(id));
	}
}

/* Set max sizes for Tx queues */
static void mvpp2_txp_max_tx_size_set(struct mvpp2_port *port)
{
	u32	val, size, mtu;
	int	txq, tx_port_num;

	mtu = port->pkt_size * 8;
	if (mtu > MVPP2_TXP_MTU_MAX)
		mtu = MVPP2_TXP_MTU_MAX;

	/* WA for wrong Token bucket update: Set MTU value = 3*real MTU value */
	mtu = 3 * mtu;

	/* Indirect access to registers */
	tx_port_num = mvpp2_egress_port(port);
	mvpp2_write(port->priv, MVPP2_TXP_SCHED_PORT_INDEX_REG, tx_port_num);

	/* Set MTU */
	val = mvpp2_read(port->priv, MVPP2_TXP_SCHED_MTU_REG);
	val &= ~MVPP2_TXP_MTU_MAX;
	val |= mtu;
	mvpp2_write(port->priv, MVPP2_TXP_SCHED_MTU_REG, val);

	/* TXP token size and all TXQs token size must be larger that MTU */
	val = mvpp2_read(port->priv, MVPP2_TXP_SCHED_TOKEN_SIZE_REG);
	size = val & MVPP2_TXP_TOKEN_SIZE_MAX;
	if (size < mtu) {
		size = mtu;
		val &= ~MVPP2_TXP_TOKEN_SIZE_MAX;
		val |= size;
		mvpp2_write(port->priv, MVPP2_TXP_SCHED_TOKEN_SIZE_REG, val);
	}

	for (txq = 0; txq < port->ntxqs; txq++) {
		val = mvpp2_read(port->priv,
				 MVPP2_TXQ_SCHED_TOKEN_SIZE_REG(txq));
		size = val & MVPP2_TXQ_TOKEN_SIZE_MAX;

		if (size < mtu) {
			size = mtu;
			val &= ~MVPP2_TXQ_TOKEN_SIZE_MAX;
			val |= size;
			mvpp2_write(port->priv,
				    MVPP2_TXQ_SCHED_TOKEN_SIZE_REG(txq),
				    val);
		}
	}
}

/* Set the number of packets that will be received before Rx interrupt
 * will be generated by HW.
 */
static void mvpp2_rx_pkts_coal_set(struct mvpp2_port *port,
				   struct mvpp2_rx_queue *rxq)
{
	unsigned int thread = mvpp2_cpu_to_thread(port->priv, get_cpu());

	if (rxq->pkts_coal > MVPP2_OCCUPIED_THRESH_MASK)
		rxq->pkts_coal = MVPP2_OCCUPIED_THRESH_MASK;

	mvpp2_thread_write(port->priv, thread, MVPP2_RXQ_NUM_REG, rxq->id);
	mvpp2_thread_write(port->priv, thread, MVPP2_RXQ_THRESH_REG,
			   rxq->pkts_coal);

	put_cpu();
}

/* For some reason in the LSP this is done on each CPU. Why ? */
static void mvpp2_tx_pkts_coal_set(struct mvpp2_port *port,
				   struct mvpp2_tx_queue *txq)
{
	unsigned int thread = mvpp2_cpu_to_thread(port->priv, get_cpu());
	u32 val;

	if (txq->done_pkts_coal > MVPP2_TXQ_THRESH_MASK)
		txq->done_pkts_coal = MVPP2_TXQ_THRESH_MASK;

	val = (txq->done_pkts_coal << MVPP2_TXQ_THRESH_OFFSET);
	mvpp2_thread_write(port->priv, thread, MVPP2_TXQ_NUM_REG, txq->id);
	mvpp2_thread_write(port->priv, thread, MVPP2_TXQ_THRESH_REG, val);

	put_cpu();
}

static u32 mvpp2_usec_to_cycles(u32 usec, unsigned long clk_hz)
{
	u64 tmp = (u64)clk_hz * usec;

	do_div(tmp, USEC_PER_SEC);

	return tmp > U32_MAX ? U32_MAX : tmp;
}

static u32 mvpp2_cycles_to_usec(u32 cycles, unsigned long clk_hz)
{
	u64 tmp = (u64)cycles * USEC_PER_SEC;

	do_div(tmp, clk_hz);

	return tmp > U32_MAX ? U32_MAX : tmp;
}

/* Set the time delay in usec before Rx interrupt */
static void mvpp2_rx_time_coal_set(struct mvpp2_port *port,
				   struct mvpp2_rx_queue *rxq)
{
	unsigned long freq = port->priv->tclk;
	u32 val = mvpp2_usec_to_cycles(rxq->time_coal, freq);

	if (val > MVPP2_MAX_ISR_RX_THRESHOLD) {
		rxq->time_coal =
			mvpp2_cycles_to_usec(MVPP2_MAX_ISR_RX_THRESHOLD, freq);

		/* re-evaluate to get actual register value */
		val = mvpp2_usec_to_cycles(rxq->time_coal, freq);
	}

	mvpp2_write(port->priv, MVPP2_ISR_RX_THRESHOLD_REG(rxq->id), val);
}

static void mvpp2_tx_time_coal_set(struct mvpp2_port *port)
{
	unsigned long freq = port->priv->tclk;
	u32 val = mvpp2_usec_to_cycles(port->tx_time_coal, freq);

	if (val > MVPP2_MAX_ISR_TX_THRESHOLD) {
		port->tx_time_coal =
			mvpp2_cycles_to_usec(MVPP2_MAX_ISR_TX_THRESHOLD, freq);

		/* re-evaluate to get actual register value */
		val = mvpp2_usec_to_cycles(port->tx_time_coal, freq);
	}

	mvpp2_write(port->priv, MVPP2_ISR_TX_THRESHOLD_REG(port->id), val);
}

/* Free Tx queue skbuffs */
static void mvpp2_txq_bufs_free(struct mvpp2_port *port,
				struct mvpp2_tx_queue *txq,
				struct mvpp2_txq_pcpu *txq_pcpu, int num)
{
	int i;

	for (i = 0; i < num; i++) {
		struct mvpp2_txq_pcpu_buf *tx_buf =
			txq_pcpu->buffs + txq_pcpu->txq_get_index;

		if (!IS_TSO_HEADER(txq_pcpu, tx_buf->dma))
			dma_unmap_single(port->dev->dev.parent, tx_buf->dma,
					 tx_buf->size, DMA_TO_DEVICE);
		if (tx_buf->skb)
			dev_kfree_skb_any(tx_buf->skb);

		mvpp2_txq_inc_get(txq_pcpu);
	}
}

static inline struct mvpp2_rx_queue *mvpp2_get_rx_queue(struct mvpp2_port *port,
							u32 cause)
{
	int queue = fls(cause) - 1;

	return port->rxqs[queue];
}

static inline struct mvpp2_tx_queue *mvpp2_get_tx_queue(struct mvpp2_port *port,
							u32 cause)
{
	int queue = fls(cause) - 1;

	return port->txqs[queue];
}

/* Handle end of transmission */
static void mvpp2_txq_done(struct mvpp2_port *port, struct mvpp2_tx_queue *txq,
			   struct mvpp2_txq_pcpu *txq_pcpu)
{
	struct netdev_queue *nq = netdev_get_tx_queue(port->dev, txq->log_id);
	int tx_done;

	if (txq_pcpu->thread != mvpp2_cpu_to_thread(port->priv, smp_processor_id()))
		netdev_err(port->dev, "wrong cpu on the end of Tx processing\n");

	tx_done = mvpp2_txq_sent_desc_proc(port, txq);
	if (!tx_done)
		return;
	mvpp2_txq_bufs_free(port, txq, txq_pcpu, tx_done);

	txq_pcpu->count -= tx_done;

	if (netif_tx_queue_stopped(nq))
		if (txq_pcpu->count <= txq_pcpu->wake_threshold)
			netif_tx_wake_queue(nq);
}

static unsigned int mvpp2_tx_done(struct mvpp2_port *port, u32 cause,
				  unsigned int thread)
{
	struct mvpp2_tx_queue *txq;
	struct mvpp2_txq_pcpu *txq_pcpu;
	unsigned int tx_todo = 0;

	while (cause) {
		txq = mvpp2_get_tx_queue(port, cause);
		if (!txq)
			break;

		txq_pcpu = per_cpu_ptr(txq->pcpu, thread);

		if (txq_pcpu->count) {
			mvpp2_txq_done(port, txq, txq_pcpu);
			tx_todo += txq_pcpu->count;
		}

		cause &= ~(1 << txq->log_id);
	}
	return tx_todo;
}

/* Rx/Tx queue initialization/cleanup methods */

/* Allocate and initialize descriptors for aggr TXQ */
static int mvpp2_aggr_txq_init(struct platform_device *pdev,
			       struct mvpp2_tx_queue *aggr_txq,
			       unsigned int thread, struct mvpp2 *priv)
{
	u32 txq_dma;

	/* Allocate memory for TX descriptors */
	aggr_txq->descs = dma_alloc_coherent(&pdev->dev,
					     MVPP2_AGGR_TXQ_SIZE * MVPP2_DESC_ALIGNED_SIZE,
					     &aggr_txq->descs_dma, GFP_KERNEL);
	if (!aggr_txq->descs)
		return -ENOMEM;

	aggr_txq->last_desc = MVPP2_AGGR_TXQ_SIZE - 1;

	/* Aggr TXQ no reset WA */
	aggr_txq->next_desc_to_proc = mvpp2_read(priv,
						 MVPP2_AGGR_TXQ_INDEX_REG(thread));

	/* Set Tx descriptors queue starting address indirect
	 * access
	 */
	if (priv->hw_version == MVPP21)
		txq_dma = aggr_txq->descs_dma;
	else
		txq_dma = aggr_txq->descs_dma >>
			MVPP22_AGGR_TXQ_DESC_ADDR_OFFS;

	mvpp2_write(priv, MVPP2_AGGR_TXQ_DESC_ADDR_REG(thread), txq_dma);
	mvpp2_write(priv, MVPP2_AGGR_TXQ_DESC_SIZE_REG(thread),
		    MVPP2_AGGR_TXQ_SIZE);

	return 0;
}

/* Create a specified Rx queue */
static int mvpp2_rxq_init(struct mvpp2_port *port,
			  struct mvpp2_rx_queue *rxq)

{
	unsigned int thread;
	u32 rxq_dma;

	rxq->size = port->rx_ring_size;

	/* Allocate memory for RX descriptors */
	rxq->descs = dma_alloc_coherent(port->dev->dev.parent,
					rxq->size * MVPP2_DESC_ALIGNED_SIZE,
					&rxq->descs_dma, GFP_KERNEL);
	if (!rxq->descs)
		return -ENOMEM;

	rxq->last_desc = rxq->size - 1;

	/* Zero occupied and non-occupied counters - direct access */
	mvpp2_write(port->priv, MVPP2_RXQ_STATUS_REG(rxq->id), 0);

	/* Set Rx descriptors queue starting address - indirect access */
	thread = mvpp2_cpu_to_thread(port->priv, get_cpu());
	mvpp2_thread_write(port->priv, thread, MVPP2_RXQ_NUM_REG, rxq->id);
	if (port->priv->hw_version == MVPP21)
		rxq_dma = rxq->descs_dma;
	else
		rxq_dma = rxq->descs_dma >> MVPP22_DESC_ADDR_OFFS;
	mvpp2_thread_write(port->priv, thread, MVPP2_RXQ_DESC_ADDR_REG, rxq_dma);
	mvpp2_thread_write(port->priv, thread, MVPP2_RXQ_DESC_SIZE_REG, rxq->size);
	mvpp2_thread_write(port->priv, thread, MVPP2_RXQ_INDEX_REG, 0);
	put_cpu();

	/* Set Offset */
	mvpp2_rxq_offset_set(port, rxq->id, NET_SKB_PAD);

	/* Set coalescing pkts and time */
	mvpp2_rx_pkts_coal_set(port, rxq);
	mvpp2_rx_time_coal_set(port, rxq);

	/* Add number of descriptors ready for receiving packets */
	mvpp2_rxq_status_update(port, rxq->id, 0, rxq->size);

	return 0;
}

/* Push packets received by the RXQ to BM pool */
static void mvpp2_rxq_drop_pkts(struct mvpp2_port *port,
				struct mvpp2_rx_queue *rxq)
{
	int rx_received, i;

	rx_received = mvpp2_rxq_received(port, rxq->id);
	if (!rx_received)
		return;

	for (i = 0; i < rx_received; i++) {
		struct mvpp2_rx_desc *rx_desc = mvpp2_rxq_next_desc_get(rxq);
		u32 status = mvpp2_rxdesc_status_get(port, rx_desc);
		int pool;

		pool = (status & MVPP2_RXD_BM_POOL_ID_MASK) >>
			MVPP2_RXD_BM_POOL_ID_OFFS;

		mvpp2_bm_pool_put(port, pool,
				  mvpp2_rxdesc_dma_addr_get(port, rx_desc),
				  mvpp2_rxdesc_cookie_get(port, rx_desc));
	}
	mvpp2_rxq_status_update(port, rxq->id, rx_received, rx_received);
}

/* Cleanup Rx queue */
static void mvpp2_rxq_deinit(struct mvpp2_port *port,
			     struct mvpp2_rx_queue *rxq)
{
	unsigned int thread;

	mvpp2_rxq_drop_pkts(port, rxq);

	if (rxq->descs)
		dma_free_coherent(port->dev->dev.parent,
				  rxq->size * MVPP2_DESC_ALIGNED_SIZE,
				  rxq->descs,
				  rxq->descs_dma);

	rxq->descs             = NULL;
	rxq->last_desc         = 0;
	rxq->next_desc_to_proc = 0;
	rxq->descs_dma         = 0;

	/* Clear Rx descriptors queue starting address and size;
	 * free descriptor number
	 */
	mvpp2_write(port->priv, MVPP2_RXQ_STATUS_REG(rxq->id), 0);
	thread = mvpp2_cpu_to_thread(port->priv, get_cpu());
	mvpp2_thread_write(port->priv, thread, MVPP2_RXQ_NUM_REG, rxq->id);
	mvpp2_thread_write(port->priv, thread, MVPP2_RXQ_DESC_ADDR_REG, 0);
	mvpp2_thread_write(port->priv, thread, MVPP2_RXQ_DESC_SIZE_REG, 0);
	put_cpu();
}

/* Create and initialize a Tx queue */
static int mvpp2_txq_init(struct mvpp2_port *port,
			  struct mvpp2_tx_queue *txq)
{
	u32 val;
	unsigned int thread;
	int desc, desc_per_txq, tx_port_num;
	struct mvpp2_txq_pcpu *txq_pcpu;

	txq->size = port->tx_ring_size;

	/* Allocate memory for Tx descriptors */
	txq->descs = dma_alloc_coherent(port->dev->dev.parent,
				txq->size * MVPP2_DESC_ALIGNED_SIZE,
				&txq->descs_dma, GFP_KERNEL);
	if (!txq->descs)
		return -ENOMEM;

	txq->last_desc = txq->size - 1;

	/* Set Tx descriptors queue starting address - indirect access */
	thread = mvpp2_cpu_to_thread(port->priv, get_cpu());
	mvpp2_thread_write(port->priv, thread, MVPP2_TXQ_NUM_REG, txq->id);
	mvpp2_thread_write(port->priv, thread, MVPP2_TXQ_DESC_ADDR_REG,
			   txq->descs_dma);
	mvpp2_thread_write(port->priv, thread, MVPP2_TXQ_DESC_SIZE_REG,
			   txq->size & MVPP2_TXQ_DESC_SIZE_MASK);
	mvpp2_thread_write(port->priv, thread, MVPP2_TXQ_INDEX_REG, 0);
	mvpp2_thread_write(port->priv, thread, MVPP2_TXQ_RSVD_CLR_REG,
			   txq->id << MVPP2_TXQ_RSVD_CLR_OFFSET);
	val = mvpp2_thread_read(port->priv, thread, MVPP2_TXQ_PENDING_REG);
	val &= ~MVPP2_TXQ_PENDING_MASK;
	mvpp2_thread_write(port->priv, thread, MVPP2_TXQ_PENDING_REG, val);

	/* Calculate base address in prefetch buffer. We reserve 16 descriptors
	 * for each existing TXQ.
	 * TCONTS for PON port must be continuous from 0 to MVPP2_MAX_TCONT
	 * GBE ports assumed to be continuous from 0 to MVPP2_MAX_PORTS
	 */
	desc_per_txq = 16;
	desc = (port->id * MVPP2_MAX_TXQ * desc_per_txq) +
	       (txq->log_id * desc_per_txq);

	mvpp2_thread_write(port->priv, thread, MVPP2_TXQ_PREF_BUF_REG,
			   MVPP2_PREF_BUF_PTR(desc) | MVPP2_PREF_BUF_SIZE_16 |
			   MVPP2_PREF_BUF_THRESH(desc_per_txq / 2));
	put_cpu();

	/* WRR / EJP configuration - indirect access */
	tx_port_num = mvpp2_egress_port(port);
	mvpp2_write(port->priv, MVPP2_TXP_SCHED_PORT_INDEX_REG, tx_port_num);

	val = mvpp2_read(port->priv, MVPP2_TXQ_SCHED_REFILL_REG(txq->log_id));
	val &= ~MVPP2_TXQ_REFILL_PERIOD_ALL_MASK;
	val |= MVPP2_TXQ_REFILL_PERIOD_MASK(1);
	val |= MVPP2_TXQ_REFILL_TOKENS_ALL_MASK;
	mvpp2_write(port->priv, MVPP2_TXQ_SCHED_REFILL_REG(txq->log_id), val);

	val = MVPP2_TXQ_TOKEN_SIZE_MAX;
	mvpp2_write(port->priv, MVPP2_TXQ_SCHED_TOKEN_SIZE_REG(txq->log_id),
		    val);

	for (thread = 0; thread < port->priv->nthreads; thread++) {
		txq_pcpu = per_cpu_ptr(txq->pcpu, thread);
		txq_pcpu->size = txq->size;
		txq_pcpu->buffs = kmalloc_array(txq_pcpu->size,
						sizeof(*txq_pcpu->buffs),
						GFP_KERNEL);
		if (!txq_pcpu->buffs)
			return -ENOMEM;

		txq_pcpu->count = 0;
		txq_pcpu->reserved_num = 0;
		txq_pcpu->txq_put_index = 0;
		txq_pcpu->txq_get_index = 0;
		txq_pcpu->tso_headers = NULL;

		txq_pcpu->stop_threshold = txq->size - MVPP2_MAX_SKB_DESCS;
		txq_pcpu->wake_threshold = txq_pcpu->stop_threshold / 2;

		txq_pcpu->tso_headers =
			dma_alloc_coherent(port->dev->dev.parent,
					   txq_pcpu->size * TSO_HEADER_SIZE,
					   &txq_pcpu->tso_headers_dma,
					   GFP_KERNEL);
		if (!txq_pcpu->tso_headers)
			return -ENOMEM;
	}

	return 0;
}

/* Free allocated TXQ resources */
static void mvpp2_txq_deinit(struct mvpp2_port *port,
			     struct mvpp2_tx_queue *txq)
{
	struct mvpp2_txq_pcpu *txq_pcpu;
	unsigned int thread;

	for (thread = 0; thread < port->priv->nthreads; thread++) {
		txq_pcpu = per_cpu_ptr(txq->pcpu, thread);
		kfree(txq_pcpu->buffs);

		if (txq_pcpu->tso_headers)
			dma_free_coherent(port->dev->dev.parent,
					  txq_pcpu->size * TSO_HEADER_SIZE,
					  txq_pcpu->tso_headers,
					  txq_pcpu->tso_headers_dma);

		txq_pcpu->tso_headers = NULL;
	}

	if (txq->descs)
		dma_free_coherent(port->dev->dev.parent,
				  txq->size * MVPP2_DESC_ALIGNED_SIZE,
				  txq->descs, txq->descs_dma);

	txq->descs             = NULL;
	txq->last_desc         = 0;
	txq->next_desc_to_proc = 0;
	txq->descs_dma         = 0;

	/* Set minimum bandwidth for disabled TXQs */
	mvpp2_write(port->priv, MVPP2_TXQ_SCHED_TOKEN_CNTR_REG(txq->log_id), 0);

	/* Set Tx descriptors queue starting address and size */
	thread = mvpp2_cpu_to_thread(port->priv, get_cpu());
	mvpp2_thread_write(port->priv, thread, MVPP2_TXQ_NUM_REG, txq->id);
	mvpp2_thread_write(port->priv, thread, MVPP2_TXQ_DESC_ADDR_REG, 0);
	mvpp2_thread_write(port->priv, thread, MVPP2_TXQ_DESC_SIZE_REG, 0);
	put_cpu();
}

/* Cleanup Tx ports */
static void mvpp2_txq_clean(struct mvpp2_port *port, struct mvpp2_tx_queue *txq)
{
	struct mvpp2_txq_pcpu *txq_pcpu;
	int delay, pending;
	unsigned int thread = mvpp2_cpu_to_thread(port->priv, get_cpu());
	u32 val;

	mvpp2_thread_write(port->priv, thread, MVPP2_TXQ_NUM_REG, txq->id);
	val = mvpp2_thread_read(port->priv, thread, MVPP2_TXQ_PREF_BUF_REG);
	val |= MVPP2_TXQ_DRAIN_EN_MASK;
	mvpp2_thread_write(port->priv, thread, MVPP2_TXQ_PREF_BUF_REG, val);

	/* The napi queue has been stopped so wait for all packets
	 * to be transmitted.
	 */
	delay = 0;
	do {
		if (delay >= MVPP2_TX_PENDING_TIMEOUT_MSEC) {
			netdev_warn(port->dev,
				    "port %d: cleaning queue %d timed out\n",
				    port->id, txq->log_id);
			break;
		}
		mdelay(1);
		delay++;

		pending = mvpp2_thread_read(port->priv, thread,
					    MVPP2_TXQ_PENDING_REG);
		pending &= MVPP2_TXQ_PENDING_MASK;
	} while (pending);

	val &= ~MVPP2_TXQ_DRAIN_EN_MASK;
	mvpp2_thread_write(port->priv, thread, MVPP2_TXQ_PREF_BUF_REG, val);
	put_cpu();

	for (thread = 0; thread < port->priv->nthreads; thread++) {
		txq_pcpu = per_cpu_ptr(txq->pcpu, thread);

		/* Release all packets */
		mvpp2_txq_bufs_free(port, txq, txq_pcpu, txq_pcpu->count);

		/* Reset queue */
		txq_pcpu->count = 0;
		txq_pcpu->txq_put_index = 0;
		txq_pcpu->txq_get_index = 0;
	}
}

/* Cleanup all Tx queues */
static void mvpp2_cleanup_txqs(struct mvpp2_port *port)
{
	struct mvpp2_tx_queue *txq;
	int queue;
	u32 val;

	val = mvpp2_read(port->priv, MVPP2_TX_PORT_FLUSH_REG);

	/* Reset Tx ports and delete Tx queues */
	val |= MVPP2_TX_PORT_FLUSH_MASK(port->id);
	mvpp2_write(port->priv, MVPP2_TX_PORT_FLUSH_REG, val);

	for (queue = 0; queue < port->ntxqs; queue++) {
		txq = port->txqs[queue];
		mvpp2_txq_clean(port, txq);
		mvpp2_txq_deinit(port, txq);
	}

	on_each_cpu(mvpp2_txq_sent_counter_clear, port, 1);

	val &= ~MVPP2_TX_PORT_FLUSH_MASK(port->id);
	mvpp2_write(port->priv, MVPP2_TX_PORT_FLUSH_REG, val);
}

/* Cleanup all Rx queues */
static void mvpp2_cleanup_rxqs(struct mvpp2_port *port)
{
	int queue;

	for (queue = 0; queue < port->nrxqs; queue++)
		mvpp2_rxq_deinit(port, port->rxqs[queue]);
}

/* Init all Rx queues for port */
static int mvpp2_setup_rxqs(struct mvpp2_port *port)
{
	int queue, err;

	for (queue = 0; queue < port->nrxqs; queue++) {
		err = mvpp2_rxq_init(port, port->rxqs[queue]);
		if (err)
			goto err_cleanup;
	}
	return 0;

err_cleanup:
	mvpp2_cleanup_rxqs(port);
	return err;
}

/* Init all tx queues for port */
static int mvpp2_setup_txqs(struct mvpp2_port *port)
{
	struct mvpp2_tx_queue *txq;
	int queue, err, cpu;

	for (queue = 0; queue < port->ntxqs; queue++) {
		txq = port->txqs[queue];
		err = mvpp2_txq_init(port, txq);
		if (err)
			goto err_cleanup;

		/* Assign this queue to a CPU */
		cpu = queue % num_present_cpus();
		netif_set_xps_queue(port->dev, cpumask_of(cpu), queue);
	}

	if (port->has_tx_irqs) {
		mvpp2_tx_time_coal_set(port);
		for (queue = 0; queue < port->ntxqs; queue++) {
			txq = port->txqs[queue];
			mvpp2_tx_pkts_coal_set(port, txq);
		}
	}

	on_each_cpu(mvpp2_txq_sent_counter_clear, port, 1);
	return 0;

err_cleanup:
	mvpp2_cleanup_txqs(port);
	return err;
}

/* The callback for per-port interrupt */
static irqreturn_t mvpp2_isr(int irq, void *dev_id)
{
	struct mvpp2_queue_vector *qv = dev_id;

	mvpp2_qvec_interrupt_disable(qv);

	napi_schedule(&qv->napi);

	return IRQ_HANDLED;
}

/* Per-port interrupt for link status changes */
static irqreturn_t mvpp2_link_status_isr(int irq, void *dev_id)
{
	struct mvpp2_port *port = (struct mvpp2_port *)dev_id;
	struct net_device *dev = port->dev;
	bool event = false, link = false;
	u32 val;

	mvpp22_gop_mask_irq(port);

	if (port->gop_id == 0 && mvpp2_is_xlg(port->phy_interface)) {
		val = readl(port->base + MVPP22_XLG_INT_STAT);
		if (val & MVPP22_XLG_INT_STAT_LINK) {
			event = true;
			val = readl(port->base + MVPP22_XLG_STATUS);
			if (val & MVPP22_XLG_STATUS_LINK_UP)
				link = true;
		}
	} else if (phy_interface_mode_is_rgmii(port->phy_interface) ||
		   phy_interface_mode_is_8023z(port->phy_interface) ||
		   port->phy_interface == PHY_INTERFACE_MODE_SGMII) {
		val = readl(port->base + MVPP22_GMAC_INT_STAT);
		if (val & MVPP22_GMAC_INT_STAT_LINK) {
			event = true;
			val = readl(port->base + MVPP2_GMAC_STATUS0);
			if (val & MVPP2_GMAC_STATUS0_LINK_UP)
				link = true;
		}
	}

	if (port->phylink) {
		phylink_mac_change(port->phylink, link);
		goto handled;
	}

	if (!netif_running(dev) || !event)
		goto handled;

	if (link) {
		mvpp2_interrupts_enable(port);

		mvpp2_egress_enable(port);
		mvpp2_ingress_enable(port);
		netif_carrier_on(dev);
		netif_tx_wake_all_queues(dev);
	} else {
		netif_tx_stop_all_queues(dev);
		netif_carrier_off(dev);
		mvpp2_ingress_disable(port);
		mvpp2_egress_disable(port);

		mvpp2_interrupts_disable(port);
	}

handled:
	mvpp22_gop_unmask_irq(port);
	return IRQ_HANDLED;
}

static void mvpp2_timer_set(struct mvpp2_port_pcpu *port_pcpu)
{
	ktime_t interval;

	if (!port_pcpu->timer_scheduled) {
		port_pcpu->timer_scheduled = true;
		interval = MVPP2_TXDONE_HRTIMER_PERIOD_NS;
		hrtimer_start(&port_pcpu->tx_done_timer, interval,
			      HRTIMER_MODE_REL_PINNED);
	}
}

static void mvpp2_tx_proc_cb(unsigned long data)
{
	struct net_device *dev = (struct net_device *)data;
	struct mvpp2_port *port = netdev_priv(dev);
	struct mvpp2_port_pcpu *port_pcpu;
	unsigned int tx_todo, cause;

	port_pcpu = per_cpu_ptr(port->pcpu,
				mvpp2_cpu_to_thread(port->priv, smp_processor_id()));

	if (!netif_running(dev))
		return;
	port_pcpu->timer_scheduled = false;

	/* Process all the Tx queues */
	cause = (1 << port->ntxqs) - 1;
	tx_todo = mvpp2_tx_done(port, cause,
				mvpp2_cpu_to_thread(port->priv, smp_processor_id()));

	/* Set the timer in case not all the packets were processed */
	if (tx_todo)
		mvpp2_timer_set(port_pcpu);
}

static enum hrtimer_restart mvpp2_hr_timer_cb(struct hrtimer *timer)
{
	struct mvpp2_port_pcpu *port_pcpu = container_of(timer,
							 struct mvpp2_port_pcpu,
							 tx_done_timer);

	tasklet_schedule(&port_pcpu->tx_done_tasklet);

	return HRTIMER_NORESTART;
}

/* Main RX/TX processing routines */

/* Display more error info */
static void mvpp2_rx_error(struct mvpp2_port *port,
			   struct mvpp2_rx_desc *rx_desc)
{
	u32 status = mvpp2_rxdesc_status_get(port, rx_desc);
	size_t sz = mvpp2_rxdesc_size_get(port, rx_desc);
	char *err_str = NULL;

	switch (status & MVPP2_RXD_ERR_CODE_MASK) {
	case MVPP2_RXD_ERR_CRC:
		err_str = "crc";
		break;
	case MVPP2_RXD_ERR_OVERRUN:
		err_str = "overrun";
		break;
	case MVPP2_RXD_ERR_RESOURCE:
		err_str = "resource";
		break;
	}
	if (err_str && net_ratelimit())
		netdev_err(port->dev,
			   "bad rx status %08x (%s error), size=%zu\n",
			   status, err_str, sz);
}

/* Handle RX checksum offload */
static void mvpp2_rx_csum(struct mvpp2_port *port, u32 status,
			  struct sk_buff *skb)
{
	if (((status & MVPP2_RXD_L3_IP4) &&
	     !(status & MVPP2_RXD_IP4_HEADER_ERR)) ||
	    (status & MVPP2_RXD_L3_IP6))
		if (((status & MVPP2_RXD_L4_UDP) ||
		     (status & MVPP2_RXD_L4_TCP)) &&
		     (status & MVPP2_RXD_L4_CSUM_OK)) {
			skb->csum = 0;
			skb->ip_summed = CHECKSUM_UNNECESSARY;
			return;
		}

	skb->ip_summed = CHECKSUM_NONE;
}

/* Reuse skb if possible, or allocate a new skb and add it to BM pool */
static int mvpp2_rx_refill(struct mvpp2_port *port,
			   struct mvpp2_bm_pool *bm_pool, int pool)
{
	dma_addr_t dma_addr;
	phys_addr_t phys_addr;
	void *buf;

	/* No recycle or too many buffers are in use, so allocate a new skb */
	buf = mvpp2_buf_alloc(port, bm_pool, &dma_addr, &phys_addr,
			      GFP_ATOMIC);
	if (!buf)
		return -ENOMEM;

	mvpp2_bm_pool_put(port, pool, dma_addr, phys_addr);

	return 0;
}

/* Handle tx checksum */
static u32 mvpp2_skb_tx_csum(struct mvpp2_port *port, struct sk_buff *skb)
{
	if (skb->ip_summed == CHECKSUM_PARTIAL) {
		int ip_hdr_len = 0;
		u8 l4_proto;
		__be16 l3_proto = vlan_get_protocol(skb);

		if (l3_proto == htons(ETH_P_IP)) {
			struct iphdr *ip4h = ip_hdr(skb);

			/* Calculate IPv4 checksum and L4 checksum */
			ip_hdr_len = ip4h->ihl;
			l4_proto = ip4h->protocol;
		} else if (l3_proto == htons(ETH_P_IPV6)) {
			struct ipv6hdr *ip6h = ipv6_hdr(skb);

			/* Read l4_protocol from one of IPv6 extra headers */
			if (skb_network_header_len(skb) > 0)
				ip_hdr_len = (skb_network_header_len(skb) >> 2);
			l4_proto = ip6h->nexthdr;
		} else {
			return MVPP2_TXD_L4_CSUM_NOT;
		}

		return mvpp2_txq_desc_csum(skb_network_offset(skb),
					   l3_proto, ip_hdr_len, l4_proto);
	}

	return MVPP2_TXD_L4_CSUM_NOT | MVPP2_TXD_IP_CSUM_DISABLE;
}

/* Main rx processing */
static int mvpp2_rx(struct mvpp2_port *port, struct napi_struct *napi,
		    int rx_todo, struct mvpp2_rx_queue *rxq)
{
	struct net_device *dev = port->dev;
	int rx_received;
	int rx_done = 0;
	u32 rcvd_pkts = 0;
	u32 rcvd_bytes = 0;

	/* Get number of received packets and clamp the to-do */
	rx_received = mvpp2_rxq_received(port, rxq->id);
	if (rx_todo > rx_received)
		rx_todo = rx_received;

	while (rx_done < rx_todo) {
		struct mvpp2_rx_desc *rx_desc = mvpp2_rxq_next_desc_get(rxq);
		struct mvpp2_bm_pool *bm_pool;
		struct sk_buff *skb;
		unsigned int frag_size;
		dma_addr_t dma_addr;
		phys_addr_t phys_addr;
		u32 rx_status;
		int pool, rx_bytes, err;
		void *data;

		rx_done++;
		rx_status = mvpp2_rxdesc_status_get(port, rx_desc);
		rx_bytes = mvpp2_rxdesc_size_get(port, rx_desc);
		rx_bytes -= MVPP2_MH_SIZE;
		dma_addr = mvpp2_rxdesc_dma_addr_get(port, rx_desc);
		phys_addr = mvpp2_rxdesc_cookie_get(port, rx_desc);
		data = (void *)phys_to_virt(phys_addr);

		pool = (rx_status & MVPP2_RXD_BM_POOL_ID_MASK) >>
			MVPP2_RXD_BM_POOL_ID_OFFS;
		bm_pool = &port->priv->bm_pools[pool];

		/* In case of an error, release the requested buffer pointer
		 * to the Buffer Manager. This request process is controlled
		 * by the hardware, and the information about the buffer is
		 * comprised by the RX descriptor.
		 */
		if (rx_status & MVPP2_RXD_ERR_SUMMARY) {
err_drop_frame:
			dev->stats.rx_errors++;
			mvpp2_rx_error(port, rx_desc);
			/* Return the buffer to the pool */
			mvpp2_bm_pool_put(port, pool, dma_addr, phys_addr);
			continue;
		}

		if (bm_pool->frag_size > PAGE_SIZE)
			frag_size = 0;
		else
			frag_size = bm_pool->frag_size;

		skb = build_skb(data, frag_size);
		if (!skb) {
			netdev_warn(port->dev, "skb build failed\n");
			goto err_drop_frame;
		}

		err = mvpp2_rx_refill(port, bm_pool, pool);
		if (err) {
			netdev_err(port->dev, "failed to refill BM pools\n");
			goto err_drop_frame;
		}

		dma_unmap_single(dev->dev.parent, dma_addr,
				 bm_pool->buf_size, DMA_FROM_DEVICE);

		rcvd_pkts++;
		rcvd_bytes += rx_bytes;

		skb_reserve(skb, MVPP2_MH_SIZE + NET_SKB_PAD);
		skb_put(skb, rx_bytes);
		skb->protocol = eth_type_trans(skb, dev);
		mvpp2_rx_csum(port, rx_status, skb);

		napi_gro_receive(napi, skb);
	}

	if (rcvd_pkts) {
		struct mvpp2_pcpu_stats *stats = this_cpu_ptr(port->stats);

		u64_stats_update_begin(&stats->syncp);
		stats->rx_packets += rcvd_pkts;
		stats->rx_bytes   += rcvd_bytes;
		u64_stats_update_end(&stats->syncp);
	}

	/* Update Rx queue management counters */
	wmb();
	mvpp2_rxq_status_update(port, rxq->id, rx_done, rx_done);

	return rx_todo;
}

static inline void
tx_desc_unmap_put(struct mvpp2_port *port, struct mvpp2_tx_queue *txq,
		  struct mvpp2_tx_desc *desc)
{
	unsigned int thread = mvpp2_cpu_to_thread(port->priv, smp_processor_id());
	struct mvpp2_txq_pcpu *txq_pcpu = per_cpu_ptr(txq->pcpu, thread);

	dma_addr_t buf_dma_addr =
		mvpp2_txdesc_dma_addr_get(port, desc);
	size_t buf_sz =
		mvpp2_txdesc_size_get(port, desc);
	if (!IS_TSO_HEADER(txq_pcpu, buf_dma_addr))
		dma_unmap_single(port->dev->dev.parent, buf_dma_addr,
				 buf_sz, DMA_TO_DEVICE);
	mvpp2_txq_desc_put(txq);
}

/* Handle tx fragmentation processing */
static int mvpp2_tx_frag_process(struct mvpp2_port *port, struct sk_buff *skb,
				 struct mvpp2_tx_queue *aggr_txq,
				 struct mvpp2_tx_queue *txq)
{
	unsigned int thread = mvpp2_cpu_to_thread(port->priv, smp_processor_id());
	struct mvpp2_txq_pcpu *txq_pcpu = per_cpu_ptr(txq->pcpu, thread);
	struct mvpp2_tx_desc *tx_desc;
	int i;
	dma_addr_t buf_dma_addr;

	for (i = 0; i < skb_shinfo(skb)->nr_frags; i++) {
		skb_frag_t *frag = &skb_shinfo(skb)->frags[i];
		void *addr = page_address(frag->page.p) + frag->page_offset;

		tx_desc = mvpp2_txq_next_desc_get(aggr_txq);
		mvpp2_txdesc_txq_set(port, tx_desc, txq->id);
		mvpp2_txdesc_size_set(port, tx_desc, frag->size);

		buf_dma_addr = dma_map_single(port->dev->dev.parent, addr,
					      frag->size, DMA_TO_DEVICE);
		if (dma_mapping_error(port->dev->dev.parent, buf_dma_addr)) {
			mvpp2_txq_desc_put(txq);
			goto cleanup;
		}

		mvpp2_txdesc_dma_addr_set(port, tx_desc, buf_dma_addr);

		if (i == (skb_shinfo(skb)->nr_frags - 1)) {
			/* Last descriptor */
			mvpp2_txdesc_cmd_set(port, tx_desc,
					     MVPP2_TXD_L_DESC);
			mvpp2_txq_inc_put(port, txq_pcpu, skb, tx_desc);
		} else {
			/* Descriptor in the middle: Not First, Not Last */
			mvpp2_txdesc_cmd_set(port, tx_desc, 0);
			mvpp2_txq_inc_put(port, txq_pcpu, NULL, tx_desc);
		}
	}

	return 0;
cleanup:
	/* Release all descriptors that were used to map fragments of
	 * this packet, as well as the corresponding DMA mappings
	 */
	for (i = i - 1; i >= 0; i--) {
		tx_desc = txq->descs + i;
		tx_desc_unmap_put(port, txq, tx_desc);
	}

	return -ENOMEM;
}

static inline void mvpp2_tso_put_hdr(struct sk_buff *skb,
				     struct net_device *dev,
				     struct mvpp2_tx_queue *txq,
				     struct mvpp2_tx_queue *aggr_txq,
				     struct mvpp2_txq_pcpu *txq_pcpu,
				     int hdr_sz)
{
	struct mvpp2_port *port = netdev_priv(dev);
	struct mvpp2_tx_desc *tx_desc = mvpp2_txq_next_desc_get(aggr_txq);
	dma_addr_t addr;

	mvpp2_txdesc_txq_set(port, tx_desc, txq->id);
	mvpp2_txdesc_size_set(port, tx_desc, hdr_sz);

	addr = txq_pcpu->tso_headers_dma +
	       txq_pcpu->txq_put_index * TSO_HEADER_SIZE;
	mvpp2_txdesc_dma_addr_set(port, tx_desc, addr);

	mvpp2_txdesc_cmd_set(port, tx_desc, mvpp2_skb_tx_csum(port, skb) |
					    MVPP2_TXD_F_DESC |
					    MVPP2_TXD_PADDING_DISABLE);
	mvpp2_txq_inc_put(port, txq_pcpu, NULL, tx_desc);
}

static inline int mvpp2_tso_put_data(struct sk_buff *skb,
				     struct net_device *dev, struct tso_t *tso,
				     struct mvpp2_tx_queue *txq,
				     struct mvpp2_tx_queue *aggr_txq,
				     struct mvpp2_txq_pcpu *txq_pcpu,
				     int sz, bool left, bool last)
{
	struct mvpp2_port *port = netdev_priv(dev);
	struct mvpp2_tx_desc *tx_desc = mvpp2_txq_next_desc_get(aggr_txq);
	dma_addr_t buf_dma_addr;

	mvpp2_txdesc_txq_set(port, tx_desc, txq->id);
	mvpp2_txdesc_size_set(port, tx_desc, sz);

	buf_dma_addr = dma_map_single(dev->dev.parent, tso->data, sz,
				      DMA_TO_DEVICE);
	if (unlikely(dma_mapping_error(dev->dev.parent, buf_dma_addr))) {
		mvpp2_txq_desc_put(txq);
		return -ENOMEM;
	}

	mvpp2_txdesc_dma_addr_set(port, tx_desc, buf_dma_addr);

	if (!left) {
		mvpp2_txdesc_cmd_set(port, tx_desc, MVPP2_TXD_L_DESC);
		if (last) {
			mvpp2_txq_inc_put(port, txq_pcpu, skb, tx_desc);
			return 0;
		}
	} else {
		mvpp2_txdesc_cmd_set(port, tx_desc, 0);
	}

	mvpp2_txq_inc_put(port, txq_pcpu, NULL, tx_desc);
	return 0;
}

static int mvpp2_tx_tso(struct sk_buff *skb, struct net_device *dev,
			struct mvpp2_tx_queue *txq,
			struct mvpp2_tx_queue *aggr_txq,
			struct mvpp2_txq_pcpu *txq_pcpu)
{
	struct mvpp2_port *port = netdev_priv(dev);
	struct tso_t tso;
	int hdr_sz = skb_transport_offset(skb) + tcp_hdrlen(skb);
	int i, len, descs = 0;

	/* Check number of available descriptors */
	if (mvpp2_aggr_desc_num_check(port, aggr_txq, tso_count_descs(skb)) ||
	    mvpp2_txq_reserved_desc_num_proc(port, txq, txq_pcpu,
					     tso_count_descs(skb)))
		return 0;

	tso_start(skb, &tso);
	len = skb->len - hdr_sz;
	while (len > 0) {
		int left = min_t(int, skb_shinfo(skb)->gso_size, len);
		char *hdr = txq_pcpu->tso_headers +
			    txq_pcpu->txq_put_index * TSO_HEADER_SIZE;

		len -= left;
		descs++;

		tso_build_hdr(skb, hdr, &tso, left, len == 0);
		mvpp2_tso_put_hdr(skb, dev, txq, aggr_txq, txq_pcpu, hdr_sz);

		while (left > 0) {
			int sz = min_t(int, tso.size, left);
			left -= sz;
			descs++;

			if (mvpp2_tso_put_data(skb, dev, &tso, txq, aggr_txq,
					       txq_pcpu, sz, left, len == 0))
				goto release;
			tso_build_data(skb, &tso, sz);
		}
	}

	return descs;

release:
	for (i = descs - 1; i >= 0; i--) {
		struct mvpp2_tx_desc *tx_desc = txq->descs + i;
		tx_desc_unmap_put(port, txq, tx_desc);
	}
	return 0;
}

/* Main tx processing */
static netdev_tx_t mvpp2_tx(struct sk_buff *skb, struct net_device *dev)
{
	struct mvpp2_port *port = netdev_priv(dev);
	struct mvpp2_tx_queue *txq, *aggr_txq;
	struct mvpp2_txq_pcpu *txq_pcpu;
	struct mvpp2_tx_desc *tx_desc;
	dma_addr_t buf_dma_addr;
	unsigned long flags = 0;
	unsigned int thread;
	int frags = 0;
	u16 txq_id;
	u32 tx_cmd;

	thread = mvpp2_cpu_to_thread(port->priv, smp_processor_id());

	txq_id = skb_get_queue_mapping(skb);
	txq = port->txqs[txq_id];
	txq_pcpu = per_cpu_ptr(txq->pcpu, thread);
	aggr_txq = &port->priv->aggr_txqs[thread];

	if (test_bit(thread, &port->priv->lock_map))
		spin_lock_irqsave(&port->tx_lock[thread], flags);

	if (skb_is_gso(skb)) {
		frags = mvpp2_tx_tso(skb, dev, txq, aggr_txq, txq_pcpu);
		goto out;
	}
	frags = skb_shinfo(skb)->nr_frags + 1;

	/* Check number of available descriptors */
	if (mvpp2_aggr_desc_num_check(port, aggr_txq, frags) ||
	    mvpp2_txq_reserved_desc_num_proc(port, txq, txq_pcpu, frags)) {
		frags = 0;
		goto out;
	}

	/* Get a descriptor for the first part of the packet */
	tx_desc = mvpp2_txq_next_desc_get(aggr_txq);
	mvpp2_txdesc_txq_set(port, tx_desc, txq->id);
	mvpp2_txdesc_size_set(port, tx_desc, skb_headlen(skb));

	buf_dma_addr = dma_map_single(dev->dev.parent, skb->data,
				      skb_headlen(skb), DMA_TO_DEVICE);
	if (unlikely(dma_mapping_error(dev->dev.parent, buf_dma_addr))) {
		mvpp2_txq_desc_put(txq);
		frags = 0;
		goto out;
	}

	mvpp2_txdesc_dma_addr_set(port, tx_desc, buf_dma_addr);

	tx_cmd = mvpp2_skb_tx_csum(port, skb);

	if (frags == 1) {
		/* First and Last descriptor */
		tx_cmd |= MVPP2_TXD_F_DESC | MVPP2_TXD_L_DESC;
		mvpp2_txdesc_cmd_set(port, tx_desc, tx_cmd);
		mvpp2_txq_inc_put(port, txq_pcpu, skb, tx_desc);
	} else {
		/* First but not Last */
		tx_cmd |= MVPP2_TXD_F_DESC | MVPP2_TXD_PADDING_DISABLE;
		mvpp2_txdesc_cmd_set(port, tx_desc, tx_cmd);
		mvpp2_txq_inc_put(port, txq_pcpu, NULL, tx_desc);

		/* Continue with other skb fragments */
		if (mvpp2_tx_frag_process(port, skb, aggr_txq, txq)) {
			tx_desc_unmap_put(port, txq, tx_desc);
			frags = 0;
		}
	}

out:
	if (frags > 0) {
		struct mvpp2_pcpu_stats *stats = per_cpu_ptr(port->stats, thread);
		struct netdev_queue *nq = netdev_get_tx_queue(dev, txq_id);

		txq_pcpu->reserved_num -= frags;
		txq_pcpu->count += frags;
		aggr_txq->count += frags;

		/* Enable transmit */
		wmb();
		mvpp2_aggr_txq_pend_desc_add(port, frags);

		if (txq_pcpu->count >= txq_pcpu->stop_threshold)
			netif_tx_stop_queue(nq);

		u64_stats_update_begin(&stats->syncp);
		stats->tx_packets++;
		stats->tx_bytes += skb->len;
		u64_stats_update_end(&stats->syncp);
	} else {
		dev->stats.tx_dropped++;
		dev_kfree_skb_any(skb);
	}

	/* Finalize TX processing */
	if (!port->has_tx_irqs && txq_pcpu->count >= txq->done_pkts_coal)
		mvpp2_txq_done(port, txq, txq_pcpu);

	/* Set the timer in case not all frags were processed */
	if (!port->has_tx_irqs && txq_pcpu->count <= frags &&
	    txq_pcpu->count > 0) {
		struct mvpp2_port_pcpu *port_pcpu = per_cpu_ptr(port->pcpu, thread);

		mvpp2_timer_set(port_pcpu);
	}

	if (test_bit(thread, &port->priv->lock_map))
		spin_unlock_irqrestore(&port->tx_lock[thread], flags);

	return NETDEV_TX_OK;
}

static inline void mvpp2_cause_error(struct net_device *dev, int cause)
{
	if (cause & MVPP2_CAUSE_FCS_ERR_MASK)
		netdev_err(dev, "FCS error\n");
	if (cause & MVPP2_CAUSE_RX_FIFO_OVERRUN_MASK)
		netdev_err(dev, "rx fifo overrun error\n");
	if (cause & MVPP2_CAUSE_TX_FIFO_UNDERRUN_MASK)
		netdev_err(dev, "tx fifo underrun error\n");
}

static int mvpp2_poll(struct napi_struct *napi, int budget)
{
	u32 cause_rx_tx, cause_rx, cause_tx, cause_misc;
	int rx_done = 0;
	struct mvpp2_port *port = netdev_priv(napi->dev);
	struct mvpp2_queue_vector *qv;
	unsigned int thread = mvpp2_cpu_to_thread(port->priv, smp_processor_id());

	qv = container_of(napi, struct mvpp2_queue_vector, napi);

	/* Rx/Tx cause register
	 *
	 * Bits 0-15: each bit indicates received packets on the Rx queue
	 * (bit 0 is for Rx queue 0).
	 *
	 * Bits 16-23: each bit indicates transmitted packets on the Tx queue
	 * (bit 16 is for Tx queue 0).
	 *
	 * Each CPU has its own Rx/Tx cause register
	 */
	cause_rx_tx = mvpp2_thread_read_relaxed(port->priv, qv->sw_thread_id,
						MVPP2_ISR_RX_TX_CAUSE_REG(port->id));

	cause_misc = cause_rx_tx & MVPP2_CAUSE_MISC_SUM_MASK;
	if (cause_misc) {
		mvpp2_cause_error(port->dev, cause_misc);

		/* Clear the cause register */
		mvpp2_write(port->priv, MVPP2_ISR_MISC_CAUSE_REG, 0);
		mvpp2_thread_write(port->priv, thread,
				   MVPP2_ISR_RX_TX_CAUSE_REG(port->id),
				   cause_rx_tx & ~MVPP2_CAUSE_MISC_SUM_MASK);
	}

	if (port->has_tx_irqs) {
		cause_tx = cause_rx_tx & MVPP2_CAUSE_TXQ_OCCUP_DESC_ALL_MASK;
		if (cause_tx) {
			cause_tx >>= MVPP2_CAUSE_TXQ_OCCUP_DESC_ALL_OFFSET;
			mvpp2_tx_done(port, cause_tx, qv->sw_thread_id);
		}
	}

	/* Process RX packets */
	cause_rx = cause_rx_tx &
		   MVPP2_CAUSE_RXQ_OCCUP_DESC_ALL_MASK(port->priv->hw_version);
	cause_rx <<= qv->first_rxq;
	cause_rx |= qv->pending_cause_rx;
	while (cause_rx && budget > 0) {
		int count;
		struct mvpp2_rx_queue *rxq;

		rxq = mvpp2_get_rx_queue(port, cause_rx);
		if (!rxq)
			break;

		count = mvpp2_rx(port, napi, budget, rxq);
		rx_done += count;
		budget -= count;
		if (budget > 0) {
			/* Clear the bit associated to this Rx queue
			 * so that next iteration will continue from
			 * the next Rx queue.
			 */
			cause_rx &= ~(1 << rxq->logic_rxq);
		}
	}

	if (budget > 0) {
		cause_rx = 0;
		napi_complete_done(napi, rx_done);

		mvpp2_qvec_interrupt_enable(qv);
	}
	qv->pending_cause_rx = cause_rx;
	return rx_done;
}

static void mvpp22_mode_reconfigure(struct mvpp2_port *port)
{
	u32 ctrl3;

	/* Set the GMAC & XLG MAC in reset */
	mvpp2_mac_reset_assert(port);

	/* Set the MPCS and XPCS in reset */
	mvpp22_pcs_reset_assert(port);

	/* comphy reconfiguration */
	mvpp22_comphy_init(port);

	/* gop reconfiguration */
	mvpp22_gop_init(port);

	mvpp22_pcs_reset_deassert(port);

	/* Only GOP port 0 has an XLG MAC */
	if (port->gop_id == 0) {
		ctrl3 = readl(port->base + MVPP22_XLG_CTRL3_REG);
		ctrl3 &= ~MVPP22_XLG_CTRL3_MACMODESELECT_MASK;

		if (mvpp2_is_xlg(port->phy_interface))
			ctrl3 |= MVPP22_XLG_CTRL3_MACMODESELECT_10G;
		else
			ctrl3 |= MVPP22_XLG_CTRL3_MACMODESELECT_GMAC;

		writel(ctrl3, port->base + MVPP22_XLG_CTRL3_REG);
	}

	if (port->gop_id == 0 && mvpp2_is_xlg(port->phy_interface))
		mvpp2_xlg_max_rx_size_set(port);
	else
		mvpp2_gmac_max_rx_size_set(port);
}

/* Set hw internals when starting port */
static void mvpp2_start_dev(struct mvpp2_port *port)
{
	int i;

	mvpp2_txp_max_tx_size_set(port);

	for (i = 0; i < port->nqvecs; i++)
		napi_enable(&port->qvecs[i].napi);

	/* Enable interrupts on all threads */
	mvpp2_interrupts_enable(port);

	if (port->priv->hw_version == MVPP22)
		mvpp22_mode_reconfigure(port);

	if (port->phylink) {
		phylink_start(port->phylink);
	} else {
		/* Phylink isn't used as of now for ACPI, so the MAC has to be
		 * configured manually when the interface is started. This will
		 * be removed as soon as the phylink ACPI support lands in.
		 */
		struct phylink_link_state state = {
			.interface = port->phy_interface,
		};
		mvpp2_mac_config(&port->phylink_config, MLO_AN_INBAND, &state);
		mvpp2_mac_link_up(&port->phylink_config, MLO_AN_INBAND,
				  port->phy_interface, NULL);
	}

	netif_tx_start_all_queues(port->dev);
}

/* Set hw internals when stopping port */
static void mvpp2_stop_dev(struct mvpp2_port *port)
{
	int i;

	/* Disable interrupts on all threads */
	mvpp2_interrupts_disable(port);

	for (i = 0; i < port->nqvecs; i++)
		napi_disable(&port->qvecs[i].napi);

	if (port->phylink)
		phylink_stop(port->phylink);
	phy_power_off(port->comphy);
}

static int mvpp2_check_ringparam_valid(struct net_device *dev,
				       struct ethtool_ringparam *ring)
{
	u16 new_rx_pending = ring->rx_pending;
	u16 new_tx_pending = ring->tx_pending;

	if (ring->rx_pending == 0 || ring->tx_pending == 0)
		return -EINVAL;

	if (ring->rx_pending > MVPP2_MAX_RXD_MAX)
		new_rx_pending = MVPP2_MAX_RXD_MAX;
	else if (!IS_ALIGNED(ring->rx_pending, 16))
		new_rx_pending = ALIGN(ring->rx_pending, 16);

	if (ring->tx_pending > MVPP2_MAX_TXD_MAX)
		new_tx_pending = MVPP2_MAX_TXD_MAX;
	else if (!IS_ALIGNED(ring->tx_pending, 32))
		new_tx_pending = ALIGN(ring->tx_pending, 32);

	/* The Tx ring size cannot be smaller than the minimum number of
	 * descriptors needed for TSO.
	 */
	if (new_tx_pending < MVPP2_MAX_SKB_DESCS)
		new_tx_pending = ALIGN(MVPP2_MAX_SKB_DESCS, 32);

	if (ring->rx_pending != new_rx_pending) {
		netdev_info(dev, "illegal Rx ring size value %d, round to %d\n",
			    ring->rx_pending, new_rx_pending);
		ring->rx_pending = new_rx_pending;
	}

	if (ring->tx_pending != new_tx_pending) {
		netdev_info(dev, "illegal Tx ring size value %d, round to %d\n",
			    ring->tx_pending, new_tx_pending);
		ring->tx_pending = new_tx_pending;
	}

	return 0;
}

static void mvpp21_get_mac_address(struct mvpp2_port *port, unsigned char *addr)
{
	u32 mac_addr_l, mac_addr_m, mac_addr_h;

	mac_addr_l = readl(port->base + MVPP2_GMAC_CTRL_1_REG);
	mac_addr_m = readl(port->priv->lms_base + MVPP2_SRC_ADDR_MIDDLE);
	mac_addr_h = readl(port->priv->lms_base + MVPP2_SRC_ADDR_HIGH);
	addr[0] = (mac_addr_h >> 24) & 0xFF;
	addr[1] = (mac_addr_h >> 16) & 0xFF;
	addr[2] = (mac_addr_h >> 8) & 0xFF;
	addr[3] = mac_addr_h & 0xFF;
	addr[4] = mac_addr_m & 0xFF;
	addr[5] = (mac_addr_l >> MVPP2_GMAC_SA_LOW_OFFS) & 0xFF;
}

static int mvpp2_irqs_init(struct mvpp2_port *port)
{
	int err, i;

	for (i = 0; i < port->nqvecs; i++) {
		struct mvpp2_queue_vector *qv = port->qvecs + i;

		if (qv->type == MVPP2_QUEUE_VECTOR_PRIVATE) {
			qv->mask = kzalloc(cpumask_size(), GFP_KERNEL);
			if (!qv->mask) {
				err = -ENOMEM;
				goto err;
			}

			irq_set_status_flags(qv->irq, IRQ_NO_BALANCING);
		}

		err = request_irq(qv->irq, mvpp2_isr, 0, port->dev->name, qv);
		if (err)
			goto err;

		if (qv->type == MVPP2_QUEUE_VECTOR_PRIVATE) {
			unsigned int cpu;

			for_each_present_cpu(cpu) {
				if (mvpp2_cpu_to_thread(port->priv, cpu) ==
				    qv->sw_thread_id)
					cpumask_set_cpu(cpu, qv->mask);
			}

			irq_set_affinity_hint(qv->irq, qv->mask);
		}
	}

	return 0;
err:
	for (i = 0; i < port->nqvecs; i++) {
		struct mvpp2_queue_vector *qv = port->qvecs + i;

		irq_set_affinity_hint(qv->irq, NULL);
		kfree(qv->mask);
		qv->mask = NULL;
		free_irq(qv->irq, qv);
	}

	return err;
}

static void mvpp2_irqs_deinit(struct mvpp2_port *port)
{
	int i;

	for (i = 0; i < port->nqvecs; i++) {
		struct mvpp2_queue_vector *qv = port->qvecs + i;

		irq_set_affinity_hint(qv->irq, NULL);
		kfree(qv->mask);
		qv->mask = NULL;
		irq_clear_status_flags(qv->irq, IRQ_NO_BALANCING);
		free_irq(qv->irq, qv);
	}
}

static bool mvpp22_rss_is_supported(void)
{
	return queue_mode == MVPP2_QDIST_MULTI_MODE;
}

static int mvpp2_open(struct net_device *dev)
{
	struct mvpp2_port *port = netdev_priv(dev);
	struct mvpp2 *priv = port->priv;
	unsigned char mac_bcast[ETH_ALEN] = {
			0xff, 0xff, 0xff, 0xff, 0xff, 0xff };
	bool valid = false;
	int err;

	err = mvpp2_prs_mac_da_accept(port, mac_bcast, true);
	if (err) {
		netdev_err(dev, "mvpp2_prs_mac_da_accept BC failed\n");
		return err;
	}
	err = mvpp2_prs_mac_da_accept(port, dev->dev_addr, true);
	if (err) {
		netdev_err(dev, "mvpp2_prs_mac_da_accept own addr failed\n");
		return err;
	}
	err = mvpp2_prs_tag_mode_set(port->priv, port->id, MVPP2_TAG_TYPE_MH);
	if (err) {
		netdev_err(dev, "mvpp2_prs_tag_mode_set failed\n");
		return err;
	}
	err = mvpp2_prs_def_flow(port);
	if (err) {
		netdev_err(dev, "mvpp2_prs_def_flow failed\n");
		return err;
	}

	/* Allocate the Rx/Tx queues */
	err = mvpp2_setup_rxqs(port);
	if (err) {
		netdev_err(port->dev, "cannot allocate Rx queues\n");
		return err;
	}

	err = mvpp2_setup_txqs(port);
	if (err) {
		netdev_err(port->dev, "cannot allocate Tx queues\n");
		goto err_cleanup_rxqs;
	}

	err = mvpp2_irqs_init(port);
	if (err) {
		netdev_err(port->dev, "cannot init IRQs\n");
		goto err_cleanup_txqs;
	}

	/* Phylink isn't supported yet in ACPI mode */
	if (port->of_node) {
		err = phylink_of_phy_connect(port->phylink, port->of_node, 0);
		if (err) {
			netdev_err(port->dev, "could not attach PHY (%d)\n",
				   err);
			goto err_free_irq;
		}

		valid = true;
	}

	if (priv->hw_version == MVPP22 && port->link_irq && !port->phylink) {
		err = request_irq(port->link_irq, mvpp2_link_status_isr, 0,
				  dev->name, port);
		if (err) {
			netdev_err(port->dev, "cannot request link IRQ %d\n",
				   port->link_irq);
			goto err_free_irq;
		}

		mvpp22_gop_setup_irq(port);

		/* In default link is down */
		netif_carrier_off(port->dev);

		valid = true;
	} else {
		port->link_irq = 0;
	}

	if (!valid) {
		netdev_err(port->dev,
			   "invalid configuration: no dt or link IRQ");
		goto err_free_irq;
	}

	/* Unmask interrupts on all CPUs */
	on_each_cpu(mvpp2_interrupts_unmask, port, 1);
	mvpp2_shared_interrupt_mask_unmask(port, false);

	mvpp2_start_dev(port);

	/* Start hardware statistics gathering */
	queue_delayed_work(priv->stats_queue, &port->stats_work,
			   MVPP2_MIB_COUNTERS_STATS_DELAY);

	return 0;

err_free_irq:
	mvpp2_irqs_deinit(port);
err_cleanup_txqs:
	mvpp2_cleanup_txqs(port);
err_cleanup_rxqs:
	mvpp2_cleanup_rxqs(port);
	return err;
}

static int mvpp2_stop(struct net_device *dev)
{
	struct mvpp2_port *port = netdev_priv(dev);
	struct mvpp2_port_pcpu *port_pcpu;
	unsigned int thread;

	mvpp2_stop_dev(port);

	/* Mask interrupts on all threads */
	on_each_cpu(mvpp2_interrupts_mask, port, 1);
	mvpp2_shared_interrupt_mask_unmask(port, true);

	if (port->phylink)
		phylink_disconnect_phy(port->phylink);
	if (port->link_irq)
		free_irq(port->link_irq, port);

	mvpp2_irqs_deinit(port);
	if (!port->has_tx_irqs) {
		for (thread = 0; thread < port->priv->nthreads; thread++) {
			port_pcpu = per_cpu_ptr(port->pcpu, thread);

			hrtimer_cancel(&port_pcpu->tx_done_timer);
			port_pcpu->timer_scheduled = false;
			tasklet_kill(&port_pcpu->tx_done_tasklet);
		}
	}
	mvpp2_cleanup_rxqs(port);
	mvpp2_cleanup_txqs(port);

	cancel_delayed_work_sync(&port->stats_work);

	mvpp2_mac_reset_assert(port);
	mvpp22_pcs_reset_assert(port);

	return 0;
}

static int mvpp2_prs_mac_da_accept_list(struct mvpp2_port *port,
					struct netdev_hw_addr_list *list)
{
	struct netdev_hw_addr *ha;
	int ret;

	netdev_hw_addr_list_for_each(ha, list) {
		ret = mvpp2_prs_mac_da_accept(port, ha->addr, true);
		if (ret)
			return ret;
	}

	return 0;
}

static void mvpp2_set_rx_promisc(struct mvpp2_port *port, bool enable)
{
	if (!enable && (port->dev->features & NETIF_F_HW_VLAN_CTAG_FILTER))
		mvpp2_prs_vid_enable_filtering(port);
	else
		mvpp2_prs_vid_disable_filtering(port);

	mvpp2_prs_mac_promisc_set(port->priv, port->id,
				  MVPP2_PRS_L2_UNI_CAST, enable);

	mvpp2_prs_mac_promisc_set(port->priv, port->id,
				  MVPP2_PRS_L2_MULTI_CAST, enable);
}

static void mvpp2_set_rx_mode(struct net_device *dev)
{
	struct mvpp2_port *port = netdev_priv(dev);

	/* Clear the whole UC and MC list */
	mvpp2_prs_mac_del_all(port);

	if (dev->flags & IFF_PROMISC) {
		mvpp2_set_rx_promisc(port, true);
		return;
	}

	mvpp2_set_rx_promisc(port, false);

	if (netdev_uc_count(dev) > MVPP2_PRS_MAC_UC_FILT_MAX ||
	    mvpp2_prs_mac_da_accept_list(port, &dev->uc))
		mvpp2_prs_mac_promisc_set(port->priv, port->id,
					  MVPP2_PRS_L2_UNI_CAST, true);

	if (dev->flags & IFF_ALLMULTI) {
		mvpp2_prs_mac_promisc_set(port->priv, port->id,
					  MVPP2_PRS_L2_MULTI_CAST, true);
		return;
	}

	if (netdev_mc_count(dev) > MVPP2_PRS_MAC_MC_FILT_MAX ||
	    mvpp2_prs_mac_da_accept_list(port, &dev->mc))
		mvpp2_prs_mac_promisc_set(port->priv, port->id,
					  MVPP2_PRS_L2_MULTI_CAST, true);
}

static int mvpp2_set_mac_address(struct net_device *dev, void *p)
{
	const struct sockaddr *addr = p;
	int err;

	if (!is_valid_ether_addr(addr->sa_data))
		return -EADDRNOTAVAIL;

	err = mvpp2_prs_update_mac_da(dev, addr->sa_data);
	if (err) {
		/* Reconfigure parser accept the original MAC address */
		mvpp2_prs_update_mac_da(dev, dev->dev_addr);
		netdev_err(dev, "failed to change MAC address\n");
	}
	return err;
}

static int mvpp2_change_mtu(struct net_device *dev, int mtu)
{
	struct mvpp2_port *port = netdev_priv(dev);
	bool running = netif_running(dev);
	int err;

	if (!IS_ALIGNED(MVPP2_RX_PKT_SIZE(mtu), 8)) {
		netdev_info(dev, "illegal MTU value %d, round to %d\n", mtu,
			    ALIGN(MVPP2_RX_PKT_SIZE(mtu), 8));
		mtu = ALIGN(MVPP2_RX_PKT_SIZE(mtu), 8);
	}

	if (running)
		mvpp2_stop_dev(port);

	err = mvpp2_bm_update_mtu(dev, mtu);
	if (err) {
		netdev_err(dev, "failed to change MTU\n");
		/* Reconfigure BM to the original MTU */
		mvpp2_bm_update_mtu(dev, dev->mtu);
	} else {
		port->pkt_size =  MVPP2_RX_PKT_SIZE(mtu);
	}

	if (running) {
		mvpp2_start_dev(port);
		mvpp2_egress_enable(port);
		mvpp2_ingress_enable(port);
	}

	return err;
}

static void
mvpp2_get_stats64(struct net_device *dev, struct rtnl_link_stats64 *stats)
{
	struct mvpp2_port *port = netdev_priv(dev);
	unsigned int start;
	unsigned int cpu;

	for_each_possible_cpu(cpu) {
		struct mvpp2_pcpu_stats *cpu_stats;
		u64 rx_packets;
		u64 rx_bytes;
		u64 tx_packets;
		u64 tx_bytes;

		cpu_stats = per_cpu_ptr(port->stats, cpu);
		do {
			start = u64_stats_fetch_begin_irq(&cpu_stats->syncp);
			rx_packets = cpu_stats->rx_packets;
			rx_bytes   = cpu_stats->rx_bytes;
			tx_packets = cpu_stats->tx_packets;
			tx_bytes   = cpu_stats->tx_bytes;
		} while (u64_stats_fetch_retry_irq(&cpu_stats->syncp, start));

		stats->rx_packets += rx_packets;
		stats->rx_bytes   += rx_bytes;
		stats->tx_packets += tx_packets;
		stats->tx_bytes   += tx_bytes;
	}

	stats->rx_errors	= dev->stats.rx_errors;
	stats->rx_dropped	= dev->stats.rx_dropped;
	stats->tx_dropped	= dev->stats.tx_dropped;
}

static int mvpp2_ioctl(struct net_device *dev, struct ifreq *ifr, int cmd)
{
	struct mvpp2_port *port = netdev_priv(dev);

	if (!port->phylink)
		return -ENOTSUPP;

	return phylink_mii_ioctl(port->phylink, ifr, cmd);
}

static int mvpp2_vlan_rx_add_vid(struct net_device *dev, __be16 proto, u16 vid)
{
	struct mvpp2_port *port = netdev_priv(dev);
	int ret;

	ret = mvpp2_prs_vid_entry_add(port, vid);
	if (ret)
		netdev_err(dev, "rx-vlan-filter offloading cannot accept more than %d VIDs per port\n",
			   MVPP2_PRS_VLAN_FILT_MAX - 1);
	return ret;
}

static int mvpp2_vlan_rx_kill_vid(struct net_device *dev, __be16 proto, u16 vid)
{
	struct mvpp2_port *port = netdev_priv(dev);

	mvpp2_prs_vid_entry_remove(port, vid);
	return 0;
}

static int mvpp2_set_features(struct net_device *dev,
			      netdev_features_t features)
{
	netdev_features_t changed = dev->features ^ features;
	struct mvpp2_port *port = netdev_priv(dev);

	if (changed & NETIF_F_HW_VLAN_CTAG_FILTER) {
		if (features & NETIF_F_HW_VLAN_CTAG_FILTER) {
			mvpp2_prs_vid_enable_filtering(port);
		} else {
			/* Invalidate all registered VID filters for this
			 * port
			 */
			mvpp2_prs_vid_remove_all(port);

			mvpp2_prs_vid_disable_filtering(port);
		}
	}

	if (changed & NETIF_F_RXHASH) {
		if (features & NETIF_F_RXHASH)
			mvpp22_port_rss_enable(port);
		else
			mvpp22_port_rss_disable(port);
	}

	return 0;
}

/* Ethtool methods */

static int mvpp2_ethtool_nway_reset(struct net_device *dev)
{
	struct mvpp2_port *port = netdev_priv(dev);

	if (!port->phylink)
		return -ENOTSUPP;

	return phylink_ethtool_nway_reset(port->phylink);
}

/* Set interrupt coalescing for ethtools */
static int mvpp2_ethtool_set_coalesce(struct net_device *dev,
				      struct ethtool_coalesce *c)
{
	struct mvpp2_port *port = netdev_priv(dev);
	int queue;

	for (queue = 0; queue < port->nrxqs; queue++) {
		struct mvpp2_rx_queue *rxq = port->rxqs[queue];

		rxq->time_coal = c->rx_coalesce_usecs;
		rxq->pkts_coal = c->rx_max_coalesced_frames;
		mvpp2_rx_pkts_coal_set(port, rxq);
		mvpp2_rx_time_coal_set(port, rxq);
	}

	if (port->has_tx_irqs) {
		port->tx_time_coal = c->tx_coalesce_usecs;
		mvpp2_tx_time_coal_set(port);
	}

	for (queue = 0; queue < port->ntxqs; queue++) {
		struct mvpp2_tx_queue *txq = port->txqs[queue];

		txq->done_pkts_coal = c->tx_max_coalesced_frames;

		if (port->has_tx_irqs)
			mvpp2_tx_pkts_coal_set(port, txq);
	}

	return 0;
}

/* get coalescing for ethtools */
static int mvpp2_ethtool_get_coalesce(struct net_device *dev,
				      struct ethtool_coalesce *c)
{
	struct mvpp2_port *port = netdev_priv(dev);

	c->rx_coalesce_usecs       = port->rxqs[0]->time_coal;
	c->rx_max_coalesced_frames = port->rxqs[0]->pkts_coal;
	c->tx_max_coalesced_frames = port->txqs[0]->done_pkts_coal;
	c->tx_coalesce_usecs       = port->tx_time_coal;
	return 0;
}

static void mvpp2_ethtool_get_drvinfo(struct net_device *dev,
				      struct ethtool_drvinfo *drvinfo)
{
	strlcpy(drvinfo->driver, MVPP2_DRIVER_NAME,
		sizeof(drvinfo->driver));
	strlcpy(drvinfo->version, MVPP2_DRIVER_VERSION,
		sizeof(drvinfo->version));
	strlcpy(drvinfo->bus_info, dev_name(&dev->dev),
		sizeof(drvinfo->bus_info));
}

static void mvpp2_ethtool_get_ringparam(struct net_device *dev,
					struct ethtool_ringparam *ring)
{
	struct mvpp2_port *port = netdev_priv(dev);

	ring->rx_max_pending = MVPP2_MAX_RXD_MAX;
	ring->tx_max_pending = MVPP2_MAX_TXD_MAX;
	ring->rx_pending = port->rx_ring_size;
	ring->tx_pending = port->tx_ring_size;
}

static int mvpp2_ethtool_set_ringparam(struct net_device *dev,
				       struct ethtool_ringparam *ring)
{
	struct mvpp2_port *port = netdev_priv(dev);
	u16 prev_rx_ring_size = port->rx_ring_size;
	u16 prev_tx_ring_size = port->tx_ring_size;
	int err;

	err = mvpp2_check_ringparam_valid(dev, ring);
	if (err)
		return err;

	if (!netif_running(dev)) {
		port->rx_ring_size = ring->rx_pending;
		port->tx_ring_size = ring->tx_pending;
		return 0;
	}

	/* The interface is running, so we have to force a
	 * reallocation of the queues
	 */
	mvpp2_stop_dev(port);
	mvpp2_cleanup_rxqs(port);
	mvpp2_cleanup_txqs(port);

	port->rx_ring_size = ring->rx_pending;
	port->tx_ring_size = ring->tx_pending;

	err = mvpp2_setup_rxqs(port);
	if (err) {
		/* Reallocate Rx queues with the original ring size */
		port->rx_ring_size = prev_rx_ring_size;
		ring->rx_pending = prev_rx_ring_size;
		err = mvpp2_setup_rxqs(port);
		if (err)
			goto err_out;
	}
	err = mvpp2_setup_txqs(port);
	if (err) {
		/* Reallocate Tx queues with the original ring size */
		port->tx_ring_size = prev_tx_ring_size;
		ring->tx_pending = prev_tx_ring_size;
		err = mvpp2_setup_txqs(port);
		if (err)
			goto err_clean_rxqs;
	}

	mvpp2_start_dev(port);
	mvpp2_egress_enable(port);
	mvpp2_ingress_enable(port);

	return 0;

err_clean_rxqs:
	mvpp2_cleanup_rxqs(port);
err_out:
	netdev_err(dev, "failed to change ring parameters");
	return err;
}

static void mvpp2_ethtool_get_pause_param(struct net_device *dev,
					  struct ethtool_pauseparam *pause)
{
	struct mvpp2_port *port = netdev_priv(dev);

	if (!port->phylink)
		return;

	phylink_ethtool_get_pauseparam(port->phylink, pause);
}

static int mvpp2_ethtool_set_pause_param(struct net_device *dev,
					 struct ethtool_pauseparam *pause)
{
	struct mvpp2_port *port = netdev_priv(dev);

	if (!port->phylink)
		return -ENOTSUPP;

	return phylink_ethtool_set_pauseparam(port->phylink, pause);
}

static int mvpp2_ethtool_get_link_ksettings(struct net_device *dev,
					    struct ethtool_link_ksettings *cmd)
{
	struct mvpp2_port *port = netdev_priv(dev);

	if (!port->phylink)
		return -ENOTSUPP;

	return phylink_ethtool_ksettings_get(port->phylink, cmd);
}

static int mvpp2_ethtool_set_link_ksettings(struct net_device *dev,
					    const struct ethtool_link_ksettings *cmd)
{
	struct mvpp2_port *port = netdev_priv(dev);

	if (!port->phylink)
		return -ENOTSUPP;

	return phylink_ethtool_ksettings_set(port->phylink, cmd);
}

static int mvpp2_ethtool_get_rxnfc(struct net_device *dev,
				   struct ethtool_rxnfc *info, u32 *rules)
{
	struct mvpp2_port *port = netdev_priv(dev);
	int ret = 0, i, loc = 0;

	if (!mvpp22_rss_is_supported())
		return -EOPNOTSUPP;

	switch (info->cmd) {
	case ETHTOOL_GRXFH:
		ret = mvpp2_ethtool_rxfh_get(port, info);
		break;
	case ETHTOOL_GRXRINGS:
		info->data = port->nrxqs;
		break;
	case ETHTOOL_GRXCLSRLCNT:
		info->rule_cnt = port->n_rfs_rules;
		break;
	case ETHTOOL_GRXCLSRULE:
		ret = mvpp2_ethtool_cls_rule_get(port, info);
		break;
	case ETHTOOL_GRXCLSRLALL:
		for (i = 0; i < MVPP2_N_RFS_ENTRIES_PER_FLOW; i++) {
			if (port->rfs_rules[i])
				rules[loc++] = i;
		}
		break;
	default:
		return -ENOTSUPP;
	}

	return ret;
}

static int mvpp2_ethtool_set_rxnfc(struct net_device *dev,
				   struct ethtool_rxnfc *info)
{
	struct mvpp2_port *port = netdev_priv(dev);
	int ret = 0;

	if (!mvpp22_rss_is_supported())
		return -EOPNOTSUPP;

	switch (info->cmd) {
	case ETHTOOL_SRXFH:
		ret = mvpp2_ethtool_rxfh_set(port, info);
		break;
	case ETHTOOL_SRXCLSRLINS:
		ret = mvpp2_ethtool_cls_rule_ins(port, info);
		break;
	case ETHTOOL_SRXCLSRLDEL:
		ret = mvpp2_ethtool_cls_rule_del(port, info);
		break;
	default:
		return -EOPNOTSUPP;
	}
	return ret;
}

static u32 mvpp2_ethtool_get_rxfh_indir_size(struct net_device *dev)
{
	return mvpp22_rss_is_supported() ? MVPP22_RSS_TABLE_ENTRIES : 0;
}

static int mvpp2_ethtool_get_rxfh(struct net_device *dev, u32 *indir, u8 *key,
				  u8 *hfunc)
{
	struct mvpp2_port *port = netdev_priv(dev);
	int ret = 0;

	if (!mvpp22_rss_is_supported())
		return -EOPNOTSUPP;

	if (indir)
		ret = mvpp22_port_rss_ctx_indir_get(port, 0, indir);

	if (hfunc)
		*hfunc = ETH_RSS_HASH_CRC32;

	return ret;
}

static int mvpp2_ethtool_set_rxfh(struct net_device *dev, const u32 *indir,
				  const u8 *key, const u8 hfunc)
{
	struct mvpp2_port *port = netdev_priv(dev);
	int ret = 0;

	if (!mvpp22_rss_is_supported())
		return -EOPNOTSUPP;

	if (hfunc != ETH_RSS_HASH_NO_CHANGE && hfunc != ETH_RSS_HASH_CRC32)
		return -EOPNOTSUPP;

	if (key)
		return -EOPNOTSUPP;

	if (indir)
		ret = mvpp22_port_rss_ctx_indir_set(port, 0, indir);

	return ret;
}

static int mvpp2_ethtool_get_rxfh_context(struct net_device *dev, u32 *indir,
					  u8 *key, u8 *hfunc, u32 rss_context)
{
	struct mvpp2_port *port = netdev_priv(dev);
	int ret = 0;

	if (!mvpp22_rss_is_supported())
		return -EOPNOTSUPP;

	if (hfunc)
		*hfunc = ETH_RSS_HASH_CRC32;

	if (indir)
		ret = mvpp22_port_rss_ctx_indir_get(port, rss_context, indir);

	return ret;
}

static int mvpp2_ethtool_set_rxfh_context(struct net_device *dev,
					  const u32 *indir, const u8 *key,
					  const u8 hfunc, u32 *rss_context,
					  bool delete)
{
	struct mvpp2_port *port = netdev_priv(dev);
	int ret;

	if (!mvpp22_rss_is_supported())
		return -EOPNOTSUPP;

	if (hfunc != ETH_RSS_HASH_NO_CHANGE && hfunc != ETH_RSS_HASH_CRC32)
		return -EOPNOTSUPP;

	if (key)
		return -EOPNOTSUPP;

	if (delete)
		return mvpp22_port_rss_ctx_delete(port, *rss_context);

	if (*rss_context == ETH_RXFH_CONTEXT_ALLOC) {
		ret = mvpp22_port_rss_ctx_create(port, rss_context);
		if (ret)
			return ret;
	}

	return mvpp22_port_rss_ctx_indir_set(port, *rss_context, indir);
}
/* Device ops */

static const struct net_device_ops mvpp2_netdev_ops = {
	.ndo_open		= mvpp2_open,
	.ndo_stop		= mvpp2_stop,
	.ndo_start_xmit		= mvpp2_tx,
	.ndo_set_rx_mode	= mvpp2_set_rx_mode,
	.ndo_set_mac_address	= mvpp2_set_mac_address,
	.ndo_change_mtu		= mvpp2_change_mtu,
	.ndo_get_stats64	= mvpp2_get_stats64,
	.ndo_do_ioctl		= mvpp2_ioctl,
	.ndo_vlan_rx_add_vid	= mvpp2_vlan_rx_add_vid,
	.ndo_vlan_rx_kill_vid	= mvpp2_vlan_rx_kill_vid,
	.ndo_set_features	= mvpp2_set_features,
};

static const struct ethtool_ops mvpp2_eth_tool_ops = {
	.nway_reset		= mvpp2_ethtool_nway_reset,
	.get_link		= ethtool_op_get_link,
	.set_coalesce		= mvpp2_ethtool_set_coalesce,
	.get_coalesce		= mvpp2_ethtool_get_coalesce,
	.get_drvinfo		= mvpp2_ethtool_get_drvinfo,
	.get_ringparam		= mvpp2_ethtool_get_ringparam,
	.set_ringparam		= mvpp2_ethtool_set_ringparam,
	.get_strings		= mvpp2_ethtool_get_strings,
	.get_ethtool_stats	= mvpp2_ethtool_get_stats,
	.get_sset_count		= mvpp2_ethtool_get_sset_count,
	.get_pauseparam		= mvpp2_ethtool_get_pause_param,
	.set_pauseparam		= mvpp2_ethtool_set_pause_param,
	.get_link_ksettings	= mvpp2_ethtool_get_link_ksettings,
	.set_link_ksettings	= mvpp2_ethtool_set_link_ksettings,
	.get_rxnfc		= mvpp2_ethtool_get_rxnfc,
	.set_rxnfc		= mvpp2_ethtool_set_rxnfc,
	.get_rxfh_indir_size	= mvpp2_ethtool_get_rxfh_indir_size,
	.get_rxfh		= mvpp2_ethtool_get_rxfh,
	.set_rxfh		= mvpp2_ethtool_set_rxfh,
	.get_rxfh_context	= mvpp2_ethtool_get_rxfh_context,
	.set_rxfh_context	= mvpp2_ethtool_set_rxfh_context,
};

/* Used for PPv2.1, or PPv2.2 with the old Device Tree binding that
 * had a single IRQ defined per-port.
 */
static int mvpp2_simple_queue_vectors_init(struct mvpp2_port *port,
					   struct device_node *port_node)
{
	struct mvpp2_queue_vector *v = &port->qvecs[0];

	v->first_rxq = 0;
	v->nrxqs = port->nrxqs;
	v->type = MVPP2_QUEUE_VECTOR_SHARED;
	v->sw_thread_id = 0;
	v->sw_thread_mask = *cpumask_bits(cpu_online_mask);
	v->port = port;
	v->irq = irq_of_parse_and_map(port_node, 0);
	if (v->irq <= 0)
		return -EINVAL;
	netif_napi_add(port->dev, &v->napi, mvpp2_poll,
		       NAPI_POLL_WEIGHT);

	port->nqvecs = 1;

	return 0;
}

static int mvpp2_multi_queue_vectors_init(struct mvpp2_port *port,
					  struct device_node *port_node)
{
	struct mvpp2 *priv = port->priv;
	struct mvpp2_queue_vector *v;
	int i, ret;

	switch (queue_mode) {
	case MVPP2_QDIST_SINGLE_MODE:
		port->nqvecs = priv->nthreads + 1;
		break;
	case MVPP2_QDIST_MULTI_MODE:
		port->nqvecs = priv->nthreads;
		break;
	}

	for (i = 0; i < port->nqvecs; i++) {
		char irqname[16];

		v = port->qvecs + i;

		v->port = port;
		v->type = MVPP2_QUEUE_VECTOR_PRIVATE;
		v->sw_thread_id = i;
		v->sw_thread_mask = BIT(i);

		if (port->flags & MVPP2_F_DT_COMPAT)
			snprintf(irqname, sizeof(irqname), "tx-cpu%d", i);
		else
			snprintf(irqname, sizeof(irqname), "hif%d", i);

		if (queue_mode == MVPP2_QDIST_MULTI_MODE) {
			v->first_rxq = i;
			v->nrxqs = 1;
		} else if (queue_mode == MVPP2_QDIST_SINGLE_MODE &&
			   i == (port->nqvecs - 1)) {
			v->first_rxq = 0;
			v->nrxqs = port->nrxqs;
			v->type = MVPP2_QUEUE_VECTOR_SHARED;

			if (port->flags & MVPP2_F_DT_COMPAT)
				strncpy(irqname, "rx-shared", sizeof(irqname));
		}

		if (port_node)
			v->irq = of_irq_get_byname(port_node, irqname);
		else
			v->irq = fwnode_irq_get(port->fwnode, i);
		if (v->irq <= 0) {
			ret = -EINVAL;
			goto err;
		}

		netif_napi_add(port->dev, &v->napi, mvpp2_poll,
			       NAPI_POLL_WEIGHT);
	}

	return 0;

err:
	for (i = 0; i < port->nqvecs; i++)
		irq_dispose_mapping(port->qvecs[i].irq);
	return ret;
}

static int mvpp2_queue_vectors_init(struct mvpp2_port *port,
				    struct device_node *port_node)
{
	if (port->has_tx_irqs)
		return mvpp2_multi_queue_vectors_init(port, port_node);
	else
		return mvpp2_simple_queue_vectors_init(port, port_node);
}

static void mvpp2_queue_vectors_deinit(struct mvpp2_port *port)
{
	int i;

	for (i = 0; i < port->nqvecs; i++)
		irq_dispose_mapping(port->qvecs[i].irq);
}

/* Configure Rx queue group interrupt for this port */
static void mvpp2_rx_irqs_setup(struct mvpp2_port *port)
{
	struct mvpp2 *priv = port->priv;
	u32 val;
	int i;

	if (priv->hw_version == MVPP21) {
		mvpp2_write(priv, MVPP21_ISR_RXQ_GROUP_REG(port->id),
			    port->nrxqs);
		return;
	}

	/* Handle the more complicated PPv2.2 case */
	for (i = 0; i < port->nqvecs; i++) {
		struct mvpp2_queue_vector *qv = port->qvecs + i;

		if (!qv->nrxqs)
			continue;

		val = qv->sw_thread_id;
		val |= port->id << MVPP22_ISR_RXQ_GROUP_INDEX_GROUP_OFFSET;
		mvpp2_write(priv, MVPP22_ISR_RXQ_GROUP_INDEX_REG, val);

		val = qv->first_rxq;
		val |= qv->nrxqs << MVPP22_ISR_RXQ_SUB_GROUP_SIZE_OFFSET;
		mvpp2_write(priv, MVPP22_ISR_RXQ_SUB_GROUP_CONFIG_REG, val);
	}
}

/* Initialize port HW */
static int mvpp2_port_init(struct mvpp2_port *port)
{
	struct device *dev = port->dev->dev.parent;
	struct mvpp2 *priv = port->priv;
	struct mvpp2_txq_pcpu *txq_pcpu;
	unsigned int thread;
	int queue, err;

	/* Checks for hardware constraints */
	if (port->first_rxq + port->nrxqs >
	    MVPP2_MAX_PORTS * priv->max_port_rxqs)
		return -EINVAL;

	if (port->nrxqs > priv->max_port_rxqs || port->ntxqs > MVPP2_MAX_TXQ)
		return -EINVAL;

	/* Disable port */
	mvpp2_egress_disable(port);
	mvpp2_port_disable(port);

	port->tx_time_coal = MVPP2_TXDONE_COAL_USEC;

	port->txqs = devm_kcalloc(dev, port->ntxqs, sizeof(*port->txqs),
				  GFP_KERNEL);
	if (!port->txqs)
		return -ENOMEM;

	/* Associate physical Tx queues to this port and initialize.
	 * The mapping is predefined.
	 */
	for (queue = 0; queue < port->ntxqs; queue++) {
		int queue_phy_id = mvpp2_txq_phys(port->id, queue);
		struct mvpp2_tx_queue *txq;

		txq = devm_kzalloc(dev, sizeof(*txq), GFP_KERNEL);
		if (!txq) {
			err = -ENOMEM;
			goto err_free_percpu;
		}

		txq->pcpu = alloc_percpu(struct mvpp2_txq_pcpu);
		if (!txq->pcpu) {
			err = -ENOMEM;
			goto err_free_percpu;
		}

		txq->id = queue_phy_id;
		txq->log_id = queue;
		txq->done_pkts_coal = MVPP2_TXDONE_COAL_PKTS_THRESH;
		for (thread = 0; thread < priv->nthreads; thread++) {
			txq_pcpu = per_cpu_ptr(txq->pcpu, thread);
			txq_pcpu->thread = thread;
		}

		port->txqs[queue] = txq;
	}

	port->rxqs = devm_kcalloc(dev, port->nrxqs, sizeof(*port->rxqs),
				  GFP_KERNEL);
	if (!port->rxqs) {
		err = -ENOMEM;
		goto err_free_percpu;
	}

	/* Allocate and initialize Rx queue for this port */
	for (queue = 0; queue < port->nrxqs; queue++) {
		struct mvpp2_rx_queue *rxq;

		/* Map physical Rx queue to port's logical Rx queue */
		rxq = devm_kzalloc(dev, sizeof(*rxq), GFP_KERNEL);
		if (!rxq) {
			err = -ENOMEM;
			goto err_free_percpu;
		}
		/* Map this Rx queue to a physical queue */
		rxq->id = port->first_rxq + queue;
		rxq->port = port->id;
		rxq->logic_rxq = queue;

		port->rxqs[queue] = rxq;
	}

	mvpp2_rx_irqs_setup(port);

	/* Create Rx descriptor rings */
	for (queue = 0; queue < port->nrxqs; queue++) {
		struct mvpp2_rx_queue *rxq = port->rxqs[queue];

		rxq->size = port->rx_ring_size;
		rxq->pkts_coal = MVPP2_RX_COAL_PKTS;
		rxq->time_coal = MVPP2_RX_COAL_USEC;
	}

	mvpp2_ingress_disable(port);

	/* Port default configuration */
	mvpp2_defaults_set(port);

	/* Port's classifier configuration */
	mvpp2_cls_oversize_rxq_set(port);
	mvpp2_cls_port_config(port);

	if (mvpp22_rss_is_supported())
		mvpp22_port_rss_init(port);

	/* Provide an initial Rx packet size */
	port->pkt_size = MVPP2_RX_PKT_SIZE(port->dev->mtu);

	/* Initialize pools for swf */
	err = mvpp2_swf_bm_pool_init(port);
	if (err)
		goto err_free_percpu;

	/* Clear all port stats */
	mvpp2_read_stats(port);
	memset(port->ethtool_stats, 0,
	       MVPP2_N_ETHTOOL_STATS(port->ntxqs, port->nrxqs) * sizeof(u64));

	return 0;

err_free_percpu:
	for (queue = 0; queue < port->ntxqs; queue++) {
		if (!port->txqs[queue])
			continue;
		free_percpu(port->txqs[queue]->pcpu);
	}
	return err;
}

static bool mvpp22_port_has_legacy_tx_irqs(struct device_node *port_node,
					   unsigned long *flags)
{
	char *irqs[5] = { "rx-shared", "tx-cpu0", "tx-cpu1", "tx-cpu2",
			  "tx-cpu3" };
	int i;

	for (i = 0; i < 5; i++)
		if (of_property_match_string(port_node, "interrupt-names",
					     irqs[i]) < 0)
			return false;

	*flags |= MVPP2_F_DT_COMPAT;
	return true;
}

/* Checks if the port dt description has the required Tx interrupts:
 * - PPv2.1: there are no such interrupts.
 * - PPv2.2:
 *   - The old DTs have: "rx-shared", "tx-cpuX" with X in [0...3]
 *   - The new ones have: "hifX" with X in [0..8]
 *
 * All those variants are supported to keep the backward compatibility.
 */
static bool mvpp2_port_has_irqs(struct mvpp2 *priv,
				struct device_node *port_node,
				unsigned long *flags)
{
	char name[5];
	int i;

	/* ACPI */
	if (!port_node)
		return true;

	if (priv->hw_version == MVPP21)
		return false;

	if (mvpp22_port_has_legacy_tx_irqs(port_node, flags))
		return true;

	for (i = 0; i < MVPP2_MAX_THREADS; i++) {
		snprintf(name, 5, "hif%d", i);
		if (of_property_match_string(port_node, "interrupt-names",
					     name) < 0)
			return false;
	}

	return true;
}

static void mvpp2_port_copy_mac_addr(struct net_device *dev, struct mvpp2 *priv,
				     struct fwnode_handle *fwnode,
				     char **mac_from)
{
	struct mvpp2_port *port = netdev_priv(dev);
	char hw_mac_addr[ETH_ALEN] = {0};
	char fw_mac_addr[ETH_ALEN];

	if (fwnode_get_mac_address(fwnode, fw_mac_addr, ETH_ALEN)) {
		*mac_from = "firmware node";
		ether_addr_copy(dev->dev_addr, fw_mac_addr);
		return;
	}

	if (priv->hw_version == MVPP21) {
		mvpp21_get_mac_address(port, hw_mac_addr);
		if (is_valid_ether_addr(hw_mac_addr)) {
			*mac_from = "hardware";
			ether_addr_copy(dev->dev_addr, hw_mac_addr);
			return;
		}
	}

	*mac_from = "random";
	eth_hw_addr_random(dev);
}

static void mvpp2_phylink_validate(struct phylink_config *config,
				   unsigned long *supported,
				   struct phylink_link_state *state)
{
	struct mvpp2_port *port = container_of(config, struct mvpp2_port,
					       phylink_config);
	__ETHTOOL_DECLARE_LINK_MODE_MASK(mask) = { 0, };

	/* Invalid combinations */
	switch (state->interface) {
	case PHY_INTERFACE_MODE_10GKR:
	case PHY_INTERFACE_MODE_XAUI:
		if (port->gop_id != 0)
			goto empty_set;
		break;
	case PHY_INTERFACE_MODE_RGMII:
	case PHY_INTERFACE_MODE_RGMII_ID:
	case PHY_INTERFACE_MODE_RGMII_RXID:
	case PHY_INTERFACE_MODE_RGMII_TXID:
		if (port->priv->hw_version == MVPP22 && port->gop_id == 0)
			goto empty_set;
		break;
	default:
		break;
	}

	phylink_set(mask, Autoneg);
	phylink_set_port_modes(mask);
	phylink_set(mask, Pause);
	phylink_set(mask, Asym_Pause);

	switch (state->interface) {
	case PHY_INTERFACE_MODE_10GKR:
	case PHY_INTERFACE_MODE_XAUI:
	case PHY_INTERFACE_MODE_NA:
		if (port->gop_id == 0) {
			phylink_set(mask, 10000baseT_Full);
			phylink_set(mask, 10000baseCR_Full);
			phylink_set(mask, 10000baseSR_Full);
			phylink_set(mask, 10000baseLR_Full);
			phylink_set(mask, 10000baseLRM_Full);
			phylink_set(mask, 10000baseER_Full);
			phylink_set(mask, 10000baseKR_Full);
		}
		/* Fall-through */
	case PHY_INTERFACE_MODE_RGMII:
	case PHY_INTERFACE_MODE_RGMII_ID:
	case PHY_INTERFACE_MODE_RGMII_RXID:
	case PHY_INTERFACE_MODE_RGMII_TXID:
	case PHY_INTERFACE_MODE_SGMII:
		phylink_set(mask, 10baseT_Half);
		phylink_set(mask, 10baseT_Full);
		phylink_set(mask, 100baseT_Half);
		phylink_set(mask, 100baseT_Full);
		/* Fall-through */
	case PHY_INTERFACE_MODE_1000BASEX:
	case PHY_INTERFACE_MODE_2500BASEX:
		phylink_set(mask, 1000baseT_Full);
		phylink_set(mask, 1000baseX_Full);
		phylink_set(mask, 2500baseT_Full);
		phylink_set(mask, 2500baseX_Full);
		break;
	default:
		goto empty_set;
	}

	bitmap_and(supported, supported, mask, __ETHTOOL_LINK_MODE_MASK_NBITS);
	bitmap_and(state->advertising, state->advertising, mask,
		   __ETHTOOL_LINK_MODE_MASK_NBITS);
	return;

empty_set:
	bitmap_zero(supported, __ETHTOOL_LINK_MODE_MASK_NBITS);
}

static void mvpp22_xlg_link_state(struct mvpp2_port *port,
				  struct phylink_link_state *state)
{
	u32 val;

	state->speed = SPEED_10000;
	state->duplex = 1;
	state->an_complete = 1;

	val = readl(port->base + MVPP22_XLG_STATUS);
	state->link = !!(val & MVPP22_XLG_STATUS_LINK_UP);

	state->pause = 0;
	val = readl(port->base + MVPP22_XLG_CTRL0_REG);
	if (val & MVPP22_XLG_CTRL0_TX_FLOW_CTRL_EN)
		state->pause |= MLO_PAUSE_TX;
	if (val & MVPP22_XLG_CTRL0_RX_FLOW_CTRL_EN)
		state->pause |= MLO_PAUSE_RX;
}

static void mvpp2_gmac_link_state(struct mvpp2_port *port,
				  struct phylink_link_state *state)
{
	u32 val;

	val = readl(port->base + MVPP2_GMAC_STATUS0);

	state->an_complete = !!(val & MVPP2_GMAC_STATUS0_AN_COMPLETE);
	state->link = !!(val & MVPP2_GMAC_STATUS0_LINK_UP);
	state->duplex = !!(val & MVPP2_GMAC_STATUS0_FULL_DUPLEX);

	switch (port->phy_interface) {
	case PHY_INTERFACE_MODE_1000BASEX:
		state->speed = SPEED_1000;
		break;
	case PHY_INTERFACE_MODE_2500BASEX:
		state->speed = SPEED_2500;
		break;
	default:
		if (val & MVPP2_GMAC_STATUS0_GMII_SPEED)
			state->speed = SPEED_1000;
		else if (val & MVPP2_GMAC_STATUS0_MII_SPEED)
			state->speed = SPEED_100;
		else
			state->speed = SPEED_10;
	}

	state->pause = 0;
	if (val & MVPP2_GMAC_STATUS0_RX_PAUSE)
		state->pause |= MLO_PAUSE_RX;
	if (val & MVPP2_GMAC_STATUS0_TX_PAUSE)
		state->pause |= MLO_PAUSE_TX;
}

static int mvpp2_phylink_mac_link_state(struct phylink_config *config,
					struct phylink_link_state *state)
{
	struct mvpp2_port *port = container_of(config, struct mvpp2_port,
					       phylink_config);

	if (port->priv->hw_version == MVPP22 && port->gop_id == 0) {
		u32 mode = readl(port->base + MVPP22_XLG_CTRL3_REG);
		mode &= MVPP22_XLG_CTRL3_MACMODESELECT_MASK;

		if (mode == MVPP22_XLG_CTRL3_MACMODESELECT_10G) {
			mvpp22_xlg_link_state(port, state);
			return 1;
		}
	}

	mvpp2_gmac_link_state(port, state);
	return 1;
}

static void mvpp2_mac_an_restart(struct phylink_config *config)
{
	struct mvpp2_port *port = container_of(config, struct mvpp2_port,
					       phylink_config);
	u32 val = readl(port->base + MVPP2_GMAC_AUTONEG_CONFIG);

	writel(val | MVPP2_GMAC_IN_BAND_RESTART_AN,
	       port->base + MVPP2_GMAC_AUTONEG_CONFIG);
	writel(val & ~MVPP2_GMAC_IN_BAND_RESTART_AN,
	       port->base + MVPP2_GMAC_AUTONEG_CONFIG);
}

static void mvpp2_xlg_config(struct mvpp2_port *port, unsigned int mode,
			     const struct phylink_link_state *state)
{
	u32 old_ctrl0, ctrl0;
	u32 old_ctrl4, ctrl4;

	old_ctrl0 = ctrl0 = readl(port->base + MVPP22_XLG_CTRL0_REG);
	old_ctrl4 = ctrl4 = readl(port->base + MVPP22_XLG_CTRL4_REG);

	ctrl0 |= MVPP22_XLG_CTRL0_MAC_RESET_DIS;

	if (state->pause & MLO_PAUSE_TX)
		ctrl0 |= MVPP22_XLG_CTRL0_TX_FLOW_CTRL_EN;
	else
		ctrl0 &= ~MVPP22_XLG_CTRL0_TX_FLOW_CTRL_EN;

	if (state->pause & MLO_PAUSE_RX)
		ctrl0 |= MVPP22_XLG_CTRL0_RX_FLOW_CTRL_EN;
	else
		ctrl0 &= ~MVPP22_XLG_CTRL0_RX_FLOW_CTRL_EN;

	ctrl4 &= ~(MVPP22_XLG_CTRL4_MACMODSELECT_GMAC |
		   MVPP22_XLG_CTRL4_EN_IDLE_CHECK);
	ctrl4 |= MVPP22_XLG_CTRL4_FWD_FC | MVPP22_XLG_CTRL4_FWD_PFC;

	if (old_ctrl0 != ctrl0)
		writel(ctrl0, port->base + MVPP22_XLG_CTRL0_REG);
	if (old_ctrl4 != ctrl4)
		writel(ctrl4, port->base + MVPP22_XLG_CTRL4_REG);

	if (!(old_ctrl0 & MVPP22_XLG_CTRL0_MAC_RESET_DIS)) {
		while (!(readl(port->base + MVPP22_XLG_CTRL0_REG) &
			 MVPP22_XLG_CTRL0_MAC_RESET_DIS))
			continue;
	}
}

static void mvpp2_gmac_config(struct mvpp2_port *port, unsigned int mode,
			      const struct phylink_link_state *state)
{
	u32 old_an, an;
	u32 old_ctrl0, ctrl0;
	u32 old_ctrl2, ctrl2;
	u32 old_ctrl4, ctrl4;

	old_an = an = readl(port->base + MVPP2_GMAC_AUTONEG_CONFIG);
	old_ctrl0 = ctrl0 = readl(port->base + MVPP2_GMAC_CTRL_0_REG);
	old_ctrl2 = ctrl2 = readl(port->base + MVPP2_GMAC_CTRL_2_REG);
	old_ctrl4 = ctrl4 = readl(port->base + MVPP22_GMAC_CTRL_4_REG);

	an &= ~(MVPP2_GMAC_CONFIG_MII_SPEED | MVPP2_GMAC_CONFIG_GMII_SPEED |
		MVPP2_GMAC_AN_SPEED_EN | MVPP2_GMAC_FC_ADV_EN |
		MVPP2_GMAC_FC_ADV_ASM_EN | MVPP2_GMAC_FLOW_CTRL_AUTONEG |
		MVPP2_GMAC_CONFIG_FULL_DUPLEX | MVPP2_GMAC_AN_DUPLEX_EN |
		MVPP2_GMAC_IN_BAND_AUTONEG | MVPP2_GMAC_IN_BAND_AUTONEG_BYPASS);
	ctrl0 &= ~MVPP2_GMAC_PORT_TYPE_MASK;
	ctrl2 &= ~(MVPP2_GMAC_INBAND_AN_MASK | MVPP2_GMAC_PORT_RESET_MASK |
		   MVPP2_GMAC_PCS_ENABLE_MASK);
	ctrl4 &= ~(MVPP22_CTRL4_RX_FC_EN | MVPP22_CTRL4_TX_FC_EN);

	/* Configure port type */
	if (phy_interface_mode_is_8023z(state->interface)) {
		ctrl2 |= MVPP2_GMAC_PCS_ENABLE_MASK;
		ctrl4 &= ~MVPP22_CTRL4_EXT_PIN_GMII_SEL;
		ctrl4 |= MVPP22_CTRL4_SYNC_BYPASS_DIS |
			 MVPP22_CTRL4_DP_CLK_SEL |
			 MVPP22_CTRL4_QSGMII_BYPASS_ACTIVE;
	} else if (state->interface == PHY_INTERFACE_MODE_SGMII) {
		ctrl2 |= MVPP2_GMAC_PCS_ENABLE_MASK | MVPP2_GMAC_INBAND_AN_MASK;
		ctrl4 &= ~MVPP22_CTRL4_EXT_PIN_GMII_SEL;
		ctrl4 |= MVPP22_CTRL4_SYNC_BYPASS_DIS |
			 MVPP22_CTRL4_DP_CLK_SEL |
			 MVPP22_CTRL4_QSGMII_BYPASS_ACTIVE;
	} else if (phy_interface_mode_is_rgmii(state->interface)) {
		ctrl4 &= ~MVPP22_CTRL4_DP_CLK_SEL;
		ctrl4 |= MVPP22_CTRL4_EXT_PIN_GMII_SEL |
			 MVPP22_CTRL4_SYNC_BYPASS_DIS |
			 MVPP22_CTRL4_QSGMII_BYPASS_ACTIVE;
	}

	/* Configure advertisement bits */
	if (phylink_test(state->advertising, Pause))
		an |= MVPP2_GMAC_FC_ADV_EN;
	if (phylink_test(state->advertising, Asym_Pause))
		an |= MVPP2_GMAC_FC_ADV_ASM_EN;

	/* Configure negotiation style */
	if (!phylink_autoneg_inband(mode)) {
		/* Phy or fixed speed - no in-band AN */
		if (state->duplex)
			an |= MVPP2_GMAC_CONFIG_FULL_DUPLEX;

		if (state->speed == SPEED_1000 || state->speed == SPEED_2500)
			an |= MVPP2_GMAC_CONFIG_GMII_SPEED;
		else if (state->speed == SPEED_100)
			an |= MVPP2_GMAC_CONFIG_MII_SPEED;

		if (state->pause & MLO_PAUSE_TX)
			ctrl4 |= MVPP22_CTRL4_TX_FC_EN;
		if (state->pause & MLO_PAUSE_RX)
			ctrl4 |= MVPP22_CTRL4_RX_FC_EN;
	} else if (state->interface == PHY_INTERFACE_MODE_SGMII) {
		/* SGMII in-band mode receives the speed and duplex from
		 * the PHY. Flow control information is not received. */
		an &= ~(MVPP2_GMAC_FORCE_LINK_DOWN | MVPP2_GMAC_FORCE_LINK_PASS);
		an |= MVPP2_GMAC_IN_BAND_AUTONEG |
		      MVPP2_GMAC_AN_SPEED_EN |
		      MVPP2_GMAC_AN_DUPLEX_EN;

		if (state->pause & MLO_PAUSE_TX)
			ctrl4 |= MVPP22_CTRL4_TX_FC_EN;
		if (state->pause & MLO_PAUSE_RX)
			ctrl4 |= MVPP22_CTRL4_RX_FC_EN;
	} else if (phy_interface_mode_is_8023z(state->interface)) {
		/* 1000BaseX and 2500BaseX ports cannot negotiate speed nor can
		 * they negotiate duplex: they are always operating with a fixed
		 * speed of 1000/2500Mbps in full duplex, so force 1000/2500
		 * speed and full duplex here.
		 */
		ctrl0 |= MVPP2_GMAC_PORT_TYPE_MASK;
		an &= ~(MVPP2_GMAC_FORCE_LINK_DOWN | MVPP2_GMAC_FORCE_LINK_PASS);
		an |= MVPP2_GMAC_IN_BAND_AUTONEG |
		      MVPP2_GMAC_CONFIG_GMII_SPEED |
		      MVPP2_GMAC_CONFIG_FULL_DUPLEX;

		if (state->pause & MLO_PAUSE_AN && state->an_enabled) {
			an |= MVPP2_GMAC_FLOW_CTRL_AUTONEG;
		} else {
			if (state->pause & MLO_PAUSE_TX)
				ctrl4 |= MVPP22_CTRL4_TX_FC_EN;
			if (state->pause & MLO_PAUSE_RX)
				ctrl4 |= MVPP22_CTRL4_RX_FC_EN;
		}
	}

/* Some fields of the auto-negotiation register require the port to be down when
 * their value is updated.
 */
#define MVPP2_GMAC_AN_PORT_DOWN_MASK	\
		(MVPP2_GMAC_IN_BAND_AUTONEG | \
		 MVPP2_GMAC_IN_BAND_AUTONEG_BYPASS | \
		 MVPP2_GMAC_CONFIG_MII_SPEED | MVPP2_GMAC_CONFIG_GMII_SPEED | \
		 MVPP2_GMAC_AN_SPEED_EN | MVPP2_GMAC_CONFIG_FULL_DUPLEX | \
		 MVPP2_GMAC_AN_DUPLEX_EN)

	if ((old_ctrl0 ^ ctrl0) & MVPP2_GMAC_PORT_TYPE_MASK ||
	    (old_ctrl2 ^ ctrl2) & MVPP2_GMAC_INBAND_AN_MASK ||
	    (old_an ^ an) & MVPP2_GMAC_AN_PORT_DOWN_MASK) {
		/* Force link down */
		old_an &= ~MVPP2_GMAC_FORCE_LINK_PASS;
		old_an |= MVPP2_GMAC_FORCE_LINK_DOWN;
		writel(old_an, port->base + MVPP2_GMAC_AUTONEG_CONFIG);

		/* Set the GMAC in a reset state - do this in a way that
		 * ensures we clear it below.
		 */
		old_ctrl2 |= MVPP2_GMAC_PORT_RESET_MASK;
		writel(old_ctrl2, port->base + MVPP2_GMAC_CTRL_2_REG);
	}

	if (old_ctrl0 != ctrl0)
		writel(ctrl0, port->base + MVPP2_GMAC_CTRL_0_REG);
	if (old_ctrl2 != ctrl2)
		writel(ctrl2, port->base + MVPP2_GMAC_CTRL_2_REG);
	if (old_ctrl4 != ctrl4)
		writel(ctrl4, port->base + MVPP22_GMAC_CTRL_4_REG);
	if (old_an != an)
		writel(an, port->base + MVPP2_GMAC_AUTONEG_CONFIG);

	if (old_ctrl2 & MVPP2_GMAC_PORT_RESET_MASK) {
		while (readl(port->base + MVPP2_GMAC_CTRL_2_REG) &
		       MVPP2_GMAC_PORT_RESET_MASK)
			continue;
	}
}

static void mvpp2_mac_config(struct phylink_config *config, unsigned int mode,
			     const struct phylink_link_state *state)
{
	struct net_device *dev = to_net_dev(config->dev);
	struct mvpp2_port *port = netdev_priv(dev);
	bool change_interface = port->phy_interface != state->interface;

	/* Check for invalid configuration */
	if (mvpp2_is_xlg(state->interface) && port->gop_id != 0) {
		netdev_err(dev, "Invalid mode on %s\n", dev->name);
		return;
	}

	/* Make sure the port is disabled when reconfiguring the mode */
	mvpp2_port_disable(port);

	if (port->priv->hw_version == MVPP22 && change_interface) {
		mvpp22_gop_mask_irq(port);

		port->phy_interface = state->interface;

		/* Reconfigure the serdes lanes */
		phy_power_off(port->comphy);
		mvpp22_mode_reconfigure(port);
	}

	/* mac (re)configuration */
	if (mvpp2_is_xlg(state->interface))
		mvpp2_xlg_config(port, mode, state);
	else if (phy_interface_mode_is_rgmii(state->interface) ||
		 phy_interface_mode_is_8023z(state->interface) ||
		 state->interface == PHY_INTERFACE_MODE_SGMII)
		mvpp2_gmac_config(port, mode, state);

	if (port->priv->hw_version == MVPP21 && port->flags & MVPP2_F_LOOPBACK)
		mvpp2_port_loopback_set(port, state);

	if (port->priv->hw_version == MVPP22 && change_interface)
		mvpp22_gop_unmask_irq(port);

	mvpp2_port_enable(port);
}

static void mvpp2_mac_link_up(struct phylink_config *config, unsigned int mode,
			      phy_interface_t interface, struct phy_device *phy)
{
	struct net_device *dev = to_net_dev(config->dev);
	struct mvpp2_port *port = netdev_priv(dev);
	u32 val;

	if (!phylink_autoneg_inband(mode)) {
		if (mvpp2_is_xlg(interface)) {
			val = readl(port->base + MVPP22_XLG_CTRL0_REG);
			val &= ~MVPP22_XLG_CTRL0_FORCE_LINK_DOWN;
			val |= MVPP22_XLG_CTRL0_FORCE_LINK_PASS;
			writel(val, port->base + MVPP22_XLG_CTRL0_REG);
		} else {
			val = readl(port->base + MVPP2_GMAC_AUTONEG_CONFIG);
			val &= ~MVPP2_GMAC_FORCE_LINK_DOWN;
			val |= MVPP2_GMAC_FORCE_LINK_PASS;
			writel(val, port->base + MVPP2_GMAC_AUTONEG_CONFIG);
		}
	}

	mvpp2_port_enable(port);

	mvpp2_egress_enable(port);
	mvpp2_ingress_enable(port);
	netif_tx_wake_all_queues(dev);
}

static void mvpp2_mac_link_down(struct phylink_config *config,
				unsigned int mode, phy_interface_t interface)
{
	struct net_device *dev = to_net_dev(config->dev);
	struct mvpp2_port *port = netdev_priv(dev);
	u32 val;

	if (!phylink_autoneg_inband(mode)) {
		if (mvpp2_is_xlg(interface)) {
			val = readl(port->base + MVPP22_XLG_CTRL0_REG);
			val &= ~MVPP22_XLG_CTRL0_FORCE_LINK_PASS;
			val |= MVPP22_XLG_CTRL0_FORCE_LINK_DOWN;
			writel(val, port->base + MVPP22_XLG_CTRL0_REG);
		} else {
			val = readl(port->base + MVPP2_GMAC_AUTONEG_CONFIG);
			val &= ~MVPP2_GMAC_FORCE_LINK_PASS;
			val |= MVPP2_GMAC_FORCE_LINK_DOWN;
			writel(val, port->base + MVPP2_GMAC_AUTONEG_CONFIG);
		}
	}

	netif_tx_stop_all_queues(dev);
	mvpp2_egress_disable(port);
	mvpp2_ingress_disable(port);

	mvpp2_port_disable(port);
}

static const struct phylink_mac_ops mvpp2_phylink_ops = {
	.validate = mvpp2_phylink_validate,
	.mac_link_state = mvpp2_phylink_mac_link_state,
	.mac_an_restart = mvpp2_mac_an_restart,
	.mac_config = mvpp2_mac_config,
	.mac_link_up = mvpp2_mac_link_up,
	.mac_link_down = mvpp2_mac_link_down,
};

/* Ports initialization */
static int mvpp2_port_probe(struct platform_device *pdev,
			    struct fwnode_handle *port_fwnode,
			    struct mvpp2 *priv)
{
	struct phy *comphy = NULL;
	struct mvpp2_port *port;
	struct mvpp2_port_pcpu *port_pcpu;
	struct device_node *port_node = to_of_node(port_fwnode);
	netdev_features_t features;
	struct net_device *dev;
	struct resource *res;
	struct phylink *phylink;
	char *mac_from = "";
	unsigned int ntxqs, nrxqs, thread;
	unsigned long flags = 0;
	bool has_tx_irqs;
	u32 id;
	int phy_mode;
	int err, i;

	has_tx_irqs = mvpp2_port_has_irqs(priv, port_node, &flags);
	if (!has_tx_irqs && queue_mode == MVPP2_QDIST_MULTI_MODE) {
		dev_err(&pdev->dev,
			"not enough IRQs to support multi queue mode\n");
		return -EINVAL;
	}

	ntxqs = MVPP2_MAX_TXQ;
	if (priv->hw_version == MVPP22 && queue_mode == MVPP2_QDIST_SINGLE_MODE) {
		nrxqs = 1;
	} else {
		/* According to the PPv2.2 datasheet and our experiments on
		 * PPv2.1, RX queues have an allocation granularity of 4 (when
		 * more than a single one on PPv2.2).
		 * Round up to nearest multiple of 4.
		 */
		nrxqs = (num_possible_cpus() + 3) & ~0x3;
		if (nrxqs > MVPP2_PORT_MAX_RXQ)
			nrxqs = MVPP2_PORT_MAX_RXQ;
	}

	dev = alloc_etherdev_mqs(sizeof(*port), ntxqs, nrxqs);
	if (!dev)
		return -ENOMEM;

	phy_mode = fwnode_get_phy_mode(port_fwnode);
	if (phy_mode < 0) {
		dev_err(&pdev->dev, "incorrect phy mode\n");
		err = phy_mode;
		goto err_free_netdev;
	}

	if (port_node) {
		comphy = devm_of_phy_get(&pdev->dev, port_node, NULL);
		if (IS_ERR(comphy)) {
			if (PTR_ERR(comphy) == -EPROBE_DEFER) {
				err = -EPROBE_DEFER;
				goto err_free_netdev;
			}
			comphy = NULL;
		}
	}

	if (fwnode_property_read_u32(port_fwnode, "port-id", &id)) {
		err = -EINVAL;
		dev_err(&pdev->dev, "missing port-id value\n");
		goto err_free_netdev;
	}

	dev->tx_queue_len = MVPP2_MAX_TXD_MAX;
	dev->watchdog_timeo = 5 * HZ;
	dev->netdev_ops = &mvpp2_netdev_ops;
	dev->ethtool_ops = &mvpp2_eth_tool_ops;

	port = netdev_priv(dev);
	port->dev = dev;
	port->fwnode = port_fwnode;
	port->has_phy = !!of_find_property(port_node, "phy", NULL);
	port->ntxqs = ntxqs;
	port->nrxqs = nrxqs;
	port->priv = priv;
	port->has_tx_irqs = has_tx_irqs;
	port->flags = flags;

	err = mvpp2_queue_vectors_init(port, port_node);
	if (err)
		goto err_free_netdev;

	if (port_node)
		port->link_irq = of_irq_get_byname(port_node, "link");
	else
		port->link_irq = fwnode_irq_get(port_fwnode, port->nqvecs + 1);
	if (port->link_irq == -EPROBE_DEFER) {
		err = -EPROBE_DEFER;
		goto err_deinit_qvecs;
	}
	if (port->link_irq <= 0)
		/* the link irq is optional */
		port->link_irq = 0;

	if (fwnode_property_read_bool(port_fwnode, "marvell,loopback"))
		port->flags |= MVPP2_F_LOOPBACK;

	port->id = id;
	if (priv->hw_version == MVPP21)
		port->first_rxq = port->id * port->nrxqs;
	else
		port->first_rxq = port->id * priv->max_port_rxqs;

	port->of_node = port_node;
	port->phy_interface = phy_mode;
	port->comphy = comphy;

	if (priv->hw_version == MVPP21) {
		res = platform_get_resource(pdev, IORESOURCE_MEM, 2 + id);
		port->base = devm_ioremap_resource(&pdev->dev, res);
		if (IS_ERR(port->base)) {
			err = PTR_ERR(port->base);
			goto err_free_irq;
		}

		port->stats_base = port->priv->lms_base +
				   MVPP21_MIB_COUNTERS_OFFSET +
				   port->gop_id * MVPP21_MIB_COUNTERS_PORT_SZ;
	} else {
		if (fwnode_property_read_u32(port_fwnode, "gop-port-id",
					     &port->gop_id)) {
			err = -EINVAL;
			dev_err(&pdev->dev, "missing gop-port-id value\n");
			goto err_deinit_qvecs;
		}

		port->base = priv->iface_base + MVPP22_GMAC_BASE(port->gop_id);
		port->stats_base = port->priv->iface_base +
				   MVPP22_MIB_COUNTERS_OFFSET +
				   port->gop_id * MVPP22_MIB_COUNTERS_PORT_SZ;
	}

	/* Alloc per-cpu and ethtool stats */
	port->stats = netdev_alloc_pcpu_stats(struct mvpp2_pcpu_stats);
	if (!port->stats) {
		err = -ENOMEM;
		goto err_free_irq;
	}

	port->ethtool_stats = devm_kcalloc(&pdev->dev,
					   MVPP2_N_ETHTOOL_STATS(ntxqs, nrxqs),
					   sizeof(u64), GFP_KERNEL);
	if (!port->ethtool_stats) {
		err = -ENOMEM;
		goto err_free_stats;
	}

	mutex_init(&port->gather_stats_lock);
	INIT_DELAYED_WORK(&port->stats_work, mvpp2_gather_hw_statistics);

	mvpp2_port_copy_mac_addr(dev, priv, port_fwnode, &mac_from);

	port->tx_ring_size = MVPP2_MAX_TXD_DFLT;
	port->rx_ring_size = MVPP2_MAX_RXD_DFLT;
	SET_NETDEV_DEV(dev, &pdev->dev);

	err = mvpp2_port_init(port);
	if (err < 0) {
		dev_err(&pdev->dev, "failed to init port %d\n", id);
		goto err_free_stats;
	}

	mvpp2_port_periodic_xon_disable(port);

	mvpp2_mac_reset_assert(port);
	mvpp22_pcs_reset_assert(port);

	port->pcpu = alloc_percpu(struct mvpp2_port_pcpu);
	if (!port->pcpu) {
		err = -ENOMEM;
		goto err_free_txq_pcpu;
	}

	if (!port->has_tx_irqs) {
		for (thread = 0; thread < priv->nthreads; thread++) {
			port_pcpu = per_cpu_ptr(port->pcpu, thread);

			hrtimer_init(&port_pcpu->tx_done_timer, CLOCK_MONOTONIC,
				     HRTIMER_MODE_REL_PINNED);
			port_pcpu->tx_done_timer.function = mvpp2_hr_timer_cb;
			port_pcpu->timer_scheduled = false;

			tasklet_init(&port_pcpu->tx_done_tasklet,
				     mvpp2_tx_proc_cb,
				     (unsigned long)dev);
		}
	}

	features = NETIF_F_SG | NETIF_F_IP_CSUM | NETIF_F_IPV6_CSUM |
		   NETIF_F_TSO;
	dev->features = features | NETIF_F_RXCSUM;
	dev->hw_features |= features | NETIF_F_RXCSUM | NETIF_F_GRO |
			    NETIF_F_HW_VLAN_CTAG_FILTER;

	if (mvpp22_rss_is_supported()) {
		dev->hw_features |= NETIF_F_RXHASH;
		dev->features |= NETIF_F_NTUPLE;
	}

	mvpp2_set_hw_csum(port, port->pool_long->id);

	dev->vlan_features |= features;
	dev->gso_max_segs = MVPP2_MAX_TSO_SEGS;
	dev->priv_flags |= IFF_UNICAST_FLT;

	/* MTU range: 68 - 9704 */
	dev->min_mtu = ETH_MIN_MTU;
	/* 9704 == 9728 - 20 and rounding to 8 */
	dev->max_mtu = MVPP2_BM_JUMBO_PKT_SIZE;
	dev->dev.of_node = port_node;

	/* Phylink isn't used w/ ACPI as of now */
	if (port_node) {
		port->phylink_config.dev = &dev->dev;
		port->phylink_config.type = PHYLINK_NETDEV;

		phylink = phylink_create(&port->phylink_config, port_fwnode,
					 phy_mode, &mvpp2_phylink_ops);
		if (IS_ERR(phylink)) {
			err = PTR_ERR(phylink);
			goto err_free_port_pcpu;
		}
		port->phylink = phylink;
	} else {
		port->phylink = NULL;
	}

	err = register_netdev(dev);
	if (err < 0) {
		dev_err(&pdev->dev, "failed to register netdev\n");
		goto err_phylink;
	}
	netdev_info(dev, "Using %s mac address %pM\n", mac_from, dev->dev_addr);

	priv->port_list[priv->port_count++] = port;

	return 0;

err_phylink:
	if (port->phylink)
		phylink_destroy(port->phylink);
err_free_port_pcpu:
	free_percpu(port->pcpu);
err_free_txq_pcpu:
	for (i = 0; i < port->ntxqs; i++)
		free_percpu(port->txqs[i]->pcpu);
err_free_stats:
	free_percpu(port->stats);
err_free_irq:
	if (port->link_irq)
		irq_dispose_mapping(port->link_irq);
err_deinit_qvecs:
	mvpp2_queue_vectors_deinit(port);
err_free_netdev:
	free_netdev(dev);
	return err;
}

/* Ports removal routine */
static void mvpp2_port_remove(struct mvpp2_port *port)
{
	int i;

	unregister_netdev(port->dev);
	if (port->phylink)
		phylink_destroy(port->phylink);
	free_percpu(port->pcpu);
	free_percpu(port->stats);
	for (i = 0; i < port->ntxqs; i++)
		free_percpu(port->txqs[i]->pcpu);
	mvpp2_queue_vectors_deinit(port);
	if (port->link_irq)
		irq_dispose_mapping(port->link_irq);
	free_netdev(port->dev);
}

/* Initialize decoding windows */
static void mvpp2_conf_mbus_windows(const struct mbus_dram_target_info *dram,
				    struct mvpp2 *priv)
{
	u32 win_enable;
	int i;

	for (i = 0; i < 6; i++) {
		mvpp2_write(priv, MVPP2_WIN_BASE(i), 0);
		mvpp2_write(priv, MVPP2_WIN_SIZE(i), 0);

		if (i < 4)
			mvpp2_write(priv, MVPP2_WIN_REMAP(i), 0);
	}

	win_enable = 0;

	for (i = 0; i < dram->num_cs; i++) {
		const struct mbus_dram_window *cs = dram->cs + i;

		mvpp2_write(priv, MVPP2_WIN_BASE(i),
			    (cs->base & 0xffff0000) | (cs->mbus_attr << 8) |
			    dram->mbus_dram_target_id);

		mvpp2_write(priv, MVPP2_WIN_SIZE(i),
			    (cs->size - 1) & 0xffff0000);

		win_enable |= (1 << i);
	}

	mvpp2_write(priv, MVPP2_BASE_ADDR_ENABLE, win_enable);
}

/* Initialize Rx FIFO's */
static void mvpp2_rx_fifo_init(struct mvpp2 *priv)
{
	int port;

	for (port = 0; port < MVPP2_MAX_PORTS; port++) {
		mvpp2_write(priv, MVPP2_RX_DATA_FIFO_SIZE_REG(port),
			    MVPP2_RX_FIFO_PORT_DATA_SIZE_4KB);
		mvpp2_write(priv, MVPP2_RX_ATTR_FIFO_SIZE_REG(port),
			    MVPP2_RX_FIFO_PORT_ATTR_SIZE_4KB);
	}

	mvpp2_write(priv, MVPP2_RX_MIN_PKT_SIZE_REG,
		    MVPP2_RX_FIFO_PORT_MIN_PKT);
	mvpp2_write(priv, MVPP2_RX_FIFO_INIT_REG, 0x1);
}

static void mvpp22_rx_fifo_init(struct mvpp2 *priv)
{
	int port;

	/* The FIFO size parameters are set depending on the maximum speed a
	 * given port can handle:
	 * - Port 0: 10Gbps
	 * - Port 1: 2.5Gbps
	 * - Ports 2 and 3: 1Gbps
	 */

	mvpp2_write(priv, MVPP2_RX_DATA_FIFO_SIZE_REG(0),
		    MVPP2_RX_FIFO_PORT_DATA_SIZE_32KB);
	mvpp2_write(priv, MVPP2_RX_ATTR_FIFO_SIZE_REG(0),
		    MVPP2_RX_FIFO_PORT_ATTR_SIZE_32KB);

	mvpp2_write(priv, MVPP2_RX_DATA_FIFO_SIZE_REG(1),
		    MVPP2_RX_FIFO_PORT_DATA_SIZE_8KB);
	mvpp2_write(priv, MVPP2_RX_ATTR_FIFO_SIZE_REG(1),
		    MVPP2_RX_FIFO_PORT_ATTR_SIZE_8KB);

	for (port = 2; port < MVPP2_MAX_PORTS; port++) {
		mvpp2_write(priv, MVPP2_RX_DATA_FIFO_SIZE_REG(port),
			    MVPP2_RX_FIFO_PORT_DATA_SIZE_4KB);
		mvpp2_write(priv, MVPP2_RX_ATTR_FIFO_SIZE_REG(port),
			    MVPP2_RX_FIFO_PORT_ATTR_SIZE_4KB);
	}

	mvpp2_write(priv, MVPP2_RX_MIN_PKT_SIZE_REG,
		    MVPP2_RX_FIFO_PORT_MIN_PKT);
	mvpp2_write(priv, MVPP2_RX_FIFO_INIT_REG, 0x1);
}

/* Initialize Tx FIFO's: the total FIFO size is 19kB on PPv2.2 and 10G
 * interfaces must have a Tx FIFO size of 10kB. As only port 0 can do 10G,
 * configure its Tx FIFO size to 10kB and the others ports Tx FIFO size to 3kB.
 */
static void mvpp22_tx_fifo_init(struct mvpp2 *priv)
{
	int port, size, thrs;

	for (port = 0; port < MVPP2_MAX_PORTS; port++) {
		if (port == 0) {
			size = MVPP22_TX_FIFO_DATA_SIZE_10KB;
			thrs = MVPP2_TX_FIFO_THRESHOLD_10KB;
		} else {
			size = MVPP22_TX_FIFO_DATA_SIZE_3KB;
			thrs = MVPP2_TX_FIFO_THRESHOLD_3KB;
		}
		mvpp2_write(priv, MVPP22_TX_FIFO_SIZE_REG(port), size);
		mvpp2_write(priv, MVPP22_TX_FIFO_THRESH_REG(port), thrs);
	}
}

static void mvpp2_axi_init(struct mvpp2 *priv)
{
	u32 val, rdval, wrval;

	mvpp2_write(priv, MVPP22_BM_ADDR_HIGH_RLS_REG, 0x0);

	/* AXI Bridge Configuration */

	rdval = MVPP22_AXI_CODE_CACHE_RD_CACHE
		<< MVPP22_AXI_ATTR_CACHE_OFFS;
	rdval |= MVPP22_AXI_CODE_DOMAIN_OUTER_DOM
		<< MVPP22_AXI_ATTR_DOMAIN_OFFS;

	wrval = MVPP22_AXI_CODE_CACHE_WR_CACHE
		<< MVPP22_AXI_ATTR_CACHE_OFFS;
	wrval |= MVPP22_AXI_CODE_DOMAIN_OUTER_DOM
		<< MVPP22_AXI_ATTR_DOMAIN_OFFS;

	/* BM */
	mvpp2_write(priv, MVPP22_AXI_BM_WR_ATTR_REG, wrval);
	mvpp2_write(priv, MVPP22_AXI_BM_RD_ATTR_REG, rdval);

	/* Descriptors */
	mvpp2_write(priv, MVPP22_AXI_AGGRQ_DESCR_RD_ATTR_REG, rdval);
	mvpp2_write(priv, MVPP22_AXI_TXQ_DESCR_WR_ATTR_REG, wrval);
	mvpp2_write(priv, MVPP22_AXI_TXQ_DESCR_RD_ATTR_REG, rdval);
	mvpp2_write(priv, MVPP22_AXI_RXQ_DESCR_WR_ATTR_REG, wrval);

	/* Buffer Data */
	mvpp2_write(priv, MVPP22_AXI_TX_DATA_RD_ATTR_REG, rdval);
	mvpp2_write(priv, MVPP22_AXI_RX_DATA_WR_ATTR_REG, wrval);

	val = MVPP22_AXI_CODE_CACHE_NON_CACHE
		<< MVPP22_AXI_CODE_CACHE_OFFS;
	val |= MVPP22_AXI_CODE_DOMAIN_SYSTEM
		<< MVPP22_AXI_CODE_DOMAIN_OFFS;
	mvpp2_write(priv, MVPP22_AXI_RD_NORMAL_CODE_REG, val);
	mvpp2_write(priv, MVPP22_AXI_WR_NORMAL_CODE_REG, val);

	val = MVPP22_AXI_CODE_CACHE_RD_CACHE
		<< MVPP22_AXI_CODE_CACHE_OFFS;
	val |= MVPP22_AXI_CODE_DOMAIN_OUTER_DOM
		<< MVPP22_AXI_CODE_DOMAIN_OFFS;

	mvpp2_write(priv, MVPP22_AXI_RD_SNOOP_CODE_REG, val);

	val = MVPP22_AXI_CODE_CACHE_WR_CACHE
		<< MVPP22_AXI_CODE_CACHE_OFFS;
	val |= MVPP22_AXI_CODE_DOMAIN_OUTER_DOM
		<< MVPP22_AXI_CODE_DOMAIN_OFFS;

	mvpp2_write(priv, MVPP22_AXI_WR_SNOOP_CODE_REG, val);
}

/* Initialize network controller common part HW */
static int mvpp2_init(struct platform_device *pdev, struct mvpp2 *priv)
{
	const struct mbus_dram_target_info *dram_target_info;
	int err, i;
	u32 val;

	/* MBUS windows configuration */
	dram_target_info = mv_mbus_dram_info();
	if (dram_target_info)
		mvpp2_conf_mbus_windows(dram_target_info, priv);

	if (priv->hw_version == MVPP22)
		mvpp2_axi_init(priv);

	/* Disable HW PHY polling */
	if (priv->hw_version == MVPP21) {
		val = readl(priv->lms_base + MVPP2_PHY_AN_CFG0_REG);
		val |= MVPP2_PHY_AN_STOP_SMI0_MASK;
		writel(val, priv->lms_base + MVPP2_PHY_AN_CFG0_REG);
	} else {
		val = readl(priv->iface_base + MVPP22_SMI_MISC_CFG_REG);
		val &= ~MVPP22_SMI_POLLING_EN;
		writel(val, priv->iface_base + MVPP22_SMI_MISC_CFG_REG);
	}

	/* Allocate and initialize aggregated TXQs */
	priv->aggr_txqs = devm_kcalloc(&pdev->dev, MVPP2_MAX_THREADS,
				       sizeof(*priv->aggr_txqs),
				       GFP_KERNEL);
	if (!priv->aggr_txqs)
		return -ENOMEM;

	for (i = 0; i < MVPP2_MAX_THREADS; i++) {
		priv->aggr_txqs[i].id = i;
		priv->aggr_txqs[i].size = MVPP2_AGGR_TXQ_SIZE;
		err = mvpp2_aggr_txq_init(pdev, &priv->aggr_txqs[i], i, priv);
		if (err < 0)
			return err;
	}

	/* Fifo Init */
	if (priv->hw_version == MVPP21) {
		mvpp2_rx_fifo_init(priv);
	} else {
		mvpp22_rx_fifo_init(priv);
		mvpp22_tx_fifo_init(priv);
	}

	if (priv->hw_version == MVPP21)
		writel(MVPP2_EXT_GLOBAL_CTRL_DEFAULT,
		       priv->lms_base + MVPP2_MNG_EXTENDED_GLOBAL_CTRL_REG);

	/* Allow cache snoop when transmiting packets */
	mvpp2_write(priv, MVPP2_TX_SNOOP_REG, 0x1);

	/* Buffer Manager initialization */
	err = mvpp2_bm_init(pdev, priv);
	if (err < 0)
		return err;

	/* Parser default initialization */
	err = mvpp2_prs_default_init(pdev, priv);
	if (err < 0)
		return err;

	/* Classifier default initialization */
	mvpp2_cls_init(priv);

	return 0;
}

static int mvpp2_probe(struct platform_device *pdev)
{
	const struct acpi_device_id *acpi_id;
	struct fwnode_handle *fwnode = pdev->dev.fwnode;
	struct fwnode_handle *port_fwnode;
	struct mvpp2 *priv;
	struct resource *res;
	void __iomem *base;
	int i, shared;
	int err;

	priv = devm_kzalloc(&pdev->dev, sizeof(*priv), GFP_KERNEL);
	if (!priv)
		return -ENOMEM;

	if (has_acpi_companion(&pdev->dev)) {
		acpi_id = acpi_match_device(pdev->dev.driver->acpi_match_table,
					    &pdev->dev);
		if (!acpi_id)
			return -EINVAL;
		priv->hw_version = (unsigned long)acpi_id->driver_data;
	} else {
		priv->hw_version =
			(unsigned long)of_device_get_match_data(&pdev->dev);
	}

	/* multi queue mode isn't supported on PPV2.1, fallback to single
	 * mode
	 */
	if (priv->hw_version == MVPP21)
		queue_mode = MVPP2_QDIST_SINGLE_MODE;

	res = platform_get_resource(pdev, IORESOURCE_MEM, 0);
	base = devm_ioremap_resource(&pdev->dev, res);
	if (IS_ERR(base))
		return PTR_ERR(base);

	if (priv->hw_version == MVPP21) {
		res = platform_get_resource(pdev, IORESOURCE_MEM, 1);
		priv->lms_base = devm_ioremap_resource(&pdev->dev, res);
		if (IS_ERR(priv->lms_base))
			return PTR_ERR(priv->lms_base);
	} else {
		res = platform_get_resource(pdev, IORESOURCE_MEM, 1);
		if (has_acpi_companion(&pdev->dev)) {
			/* In case the MDIO memory region is declared in
			 * the ACPI, it can already appear as 'in-use'
			 * in the OS. Because it is overlapped by second
			 * region of the network controller, make
			 * sure it is released, before requesting it again.
			 * The care is taken by mvpp2 driver to avoid
			 * concurrent access to this memory region.
			 */
			release_resource(res);
		}
		priv->iface_base = devm_ioremap_resource(&pdev->dev, res);
		if (IS_ERR(priv->iface_base))
			return PTR_ERR(priv->iface_base);
	}

	if (priv->hw_version == MVPP22 && dev_of_node(&pdev->dev)) {
		priv->sysctrl_base =
			syscon_regmap_lookup_by_phandle(pdev->dev.of_node,
							"marvell,system-controller");
		if (IS_ERR(priv->sysctrl_base))
			/* The system controller regmap is optional for dt
			 * compatibility reasons. When not provided, the
			 * configuration of the GoP relies on the
			 * firmware/bootloader.
			 */
			priv->sysctrl_base = NULL;
	}

	mvpp2_setup_bm_pool();


	priv->nthreads = min_t(unsigned int, num_present_cpus(),
			       MVPP2_MAX_THREADS);

	shared = num_present_cpus() - priv->nthreads;
	if (shared > 0)
		bitmap_fill(&priv->lock_map,
			    min_t(int, shared, MVPP2_MAX_THREADS));

	for (i = 0; i < MVPP2_MAX_THREADS; i++) {
		u32 addr_space_sz;

		addr_space_sz = (priv->hw_version == MVPP21 ?
				 MVPP21_ADDR_SPACE_SZ : MVPP22_ADDR_SPACE_SZ);
		priv->swth_base[i] = base + i * addr_space_sz;
	}

	if (priv->hw_version == MVPP21)
		priv->max_port_rxqs = 8;
	else
		priv->max_port_rxqs = 32;

	if (dev_of_node(&pdev->dev)) {
		priv->pp_clk = devm_clk_get(&pdev->dev, "pp_clk");
		if (IS_ERR(priv->pp_clk))
			return PTR_ERR(priv->pp_clk);
		err = clk_prepare_enable(priv->pp_clk);
		if (err < 0)
			return err;

		priv->gop_clk = devm_clk_get(&pdev->dev, "gop_clk");
		if (IS_ERR(priv->gop_clk)) {
			err = PTR_ERR(priv->gop_clk);
			goto err_pp_clk;
		}
		err = clk_prepare_enable(priv->gop_clk);
		if (err < 0)
			goto err_pp_clk;

		if (priv->hw_version == MVPP22) {
			priv->mg_clk = devm_clk_get(&pdev->dev, "mg_clk");
			if (IS_ERR(priv->mg_clk)) {
				err = PTR_ERR(priv->mg_clk);
				goto err_gop_clk;
			}

			err = clk_prepare_enable(priv->mg_clk);
			if (err < 0)
				goto err_gop_clk;

			priv->mg_core_clk = devm_clk_get(&pdev->dev, "mg_core_clk");
			if (IS_ERR(priv->mg_core_clk)) {
				priv->mg_core_clk = NULL;
			} else {
				err = clk_prepare_enable(priv->mg_core_clk);
				if (err < 0)
					goto err_mg_clk;
			}
		}

		priv->axi_clk = devm_clk_get(&pdev->dev, "axi_clk");
		if (IS_ERR(priv->axi_clk)) {
			err = PTR_ERR(priv->axi_clk);
			if (err == -EPROBE_DEFER)
				goto err_mg_core_clk;
			priv->axi_clk = NULL;
		} else {
			err = clk_prepare_enable(priv->axi_clk);
			if (err < 0)
				goto err_mg_core_clk;
		}

		/* Get system's tclk rate */
		priv->tclk = clk_get_rate(priv->pp_clk);
	} else if (device_property_read_u32(&pdev->dev, "clock-frequency",
					    &priv->tclk)) {
		dev_err(&pdev->dev, "missing clock-frequency value\n");
		return -EINVAL;
	}

	if (priv->hw_version == MVPP22) {
		err = dma_set_mask(&pdev->dev, MVPP2_DESC_DMA_MASK);
		if (err)
			goto err_axi_clk;
		/* Sadly, the BM pools all share the same register to
		 * store the high 32 bits of their address. So they
		 * must all have the same high 32 bits, which forces
		 * us to restrict coherent memory to DMA_BIT_MASK(32).
		 */
		err = dma_set_coherent_mask(&pdev->dev, DMA_BIT_MASK(32));
		if (err)
			goto err_axi_clk;
	}

	/* Initialize network controller */
	err = mvpp2_init(pdev, priv);
	if (err < 0) {
		dev_err(&pdev->dev, "failed to initialize controller\n");
		goto err_axi_clk;
	}

	/* Initialize ports */
	fwnode_for_each_available_child_node(fwnode, port_fwnode) {
		err = mvpp2_port_probe(pdev, port_fwnode, priv);
		if (err < 0)
			goto err_port_probe;
	}

	if (priv->port_count == 0) {
		dev_err(&pdev->dev, "no ports enabled\n");
		err = -ENODEV;
		goto err_axi_clk;
	}

	/* Statistics must be gathered regularly because some of them (like
	 * packets counters) are 32-bit registers and could overflow quite
	 * quickly. For instance, a 10Gb link used at full bandwidth with the
	 * smallest packets (64B) will overflow a 32-bit counter in less than
	 * 30 seconds. Then, use a workqueue to fill 64-bit counters.
	 */
	snprintf(priv->queue_name, sizeof(priv->queue_name),
		 "stats-wq-%s%s", netdev_name(priv->port_list[0]->dev),
		 priv->port_count > 1 ? "+" : "");
	priv->stats_queue = create_singlethread_workqueue(priv->queue_name);
	if (!priv->stats_queue) {
		err = -ENOMEM;
		goto err_port_probe;
	}

	mvpp2_dbgfs_init(priv, pdev->name);

	platform_set_drvdata(pdev, priv);
	return 0;

err_port_probe:
	i = 0;
	fwnode_for_each_available_child_node(fwnode, port_fwnode) {
		if (priv->port_list[i])
			mvpp2_port_remove(priv->port_list[i]);
		i++;
	}
err_axi_clk:
	clk_disable_unprepare(priv->axi_clk);

err_mg_core_clk:
	if (priv->hw_version == MVPP22)
		clk_disable_unprepare(priv->mg_core_clk);
err_mg_clk:
	if (priv->hw_version == MVPP22)
		clk_disable_unprepare(priv->mg_clk);
err_gop_clk:
	clk_disable_unprepare(priv->gop_clk);
err_pp_clk:
	clk_disable_unprepare(priv->pp_clk);
	return err;
}

static int mvpp2_remove(struct platform_device *pdev)
{
	struct mvpp2 *priv = platform_get_drvdata(pdev);
	struct fwnode_handle *fwnode = pdev->dev.fwnode;
	struct fwnode_handle *port_fwnode;
	int i = 0;

	mvpp2_dbgfs_cleanup(priv);

	fwnode_for_each_available_child_node(fwnode, port_fwnode) {
		if (priv->port_list[i]) {
			mutex_destroy(&priv->port_list[i]->gather_stats_lock);
			mvpp2_port_remove(priv->port_list[i]);
		}
		i++;
	}

	destroy_workqueue(priv->stats_queue);

	for (i = 0; i < MVPP2_BM_POOLS_NUM; i++) {
		struct mvpp2_bm_pool *bm_pool = &priv->bm_pools[i];

		mvpp2_bm_pool_destroy(pdev, priv, bm_pool);
	}

	for (i = 0; i < MVPP2_MAX_THREADS; i++) {
		struct mvpp2_tx_queue *aggr_txq = &priv->aggr_txqs[i];

		dma_free_coherent(&pdev->dev,
				  MVPP2_AGGR_TXQ_SIZE * MVPP2_DESC_ALIGNED_SIZE,
				  aggr_txq->descs,
				  aggr_txq->descs_dma);
	}

	if (is_acpi_node(port_fwnode))
		return 0;

	clk_disable_unprepare(priv->axi_clk);
	clk_disable_unprepare(priv->mg_core_clk);
	clk_disable_unprepare(priv->mg_clk);
	clk_disable_unprepare(priv->pp_clk);
	clk_disable_unprepare(priv->gop_clk);

	return 0;
}

static const struct of_device_id mvpp2_match[] = {
	{
		.compatible = "marvell,armada-375-pp2",
		.data = (void *)MVPP21,
	},
	{
		.compatible = "marvell,armada-7k-pp22",
		.data = (void *)MVPP22,
	},
	{ }
};
MODULE_DEVICE_TABLE(of, mvpp2_match);

static const struct acpi_device_id mvpp2_acpi_match[] = {
	{ "MRVL0110", MVPP22 },
	{ },
};
MODULE_DEVICE_TABLE(acpi, mvpp2_acpi_match);

static struct platform_driver mvpp2_driver = {
	.probe = mvpp2_probe,
	.remove = mvpp2_remove,
	.driver = {
		.name = MVPP2_DRIVER_NAME,
		.of_match_table = mvpp2_match,
		.acpi_match_table = ACPI_PTR(mvpp2_acpi_match),
	},
};

module_platform_driver(mvpp2_driver);

MODULE_DESCRIPTION("Marvell PPv2 Ethernet Driver - www.marvell.com");
MODULE_AUTHOR("Marcin Wojtas <mw@semihalf.com>");
MODULE_LICENSE("GPL v2");<|MERGE_RESOLUTION|>--- conflicted
+++ resolved
@@ -1354,7 +1354,6 @@
 {
 	struct mvpp2_port *port = netdev_priv(netdev);
 	int i, q;
-<<<<<<< HEAD
 
 	if (sset != ETH_SS_STATS)
 		return;
@@ -1365,18 +1364,6 @@
 		data += ETH_GSTRING_LEN;
 	}
 
-=======
-
-	if (sset != ETH_SS_STATS)
-		return;
-
-	for (i = 0; i < ARRAY_SIZE(mvpp2_ethtool_mib_regs); i++) {
-		strscpy(data, mvpp2_ethtool_mib_regs[i].string,
-			ETH_GSTRING_LEN);
-		data += ETH_GSTRING_LEN;
-	}
-
->>>>>>> bb831786
 	for (i = 0; i < ARRAY_SIZE(mvpp2_ethtool_port_regs); i++) {
 		strscpy(data, mvpp2_ethtool_port_regs[i].string,
 			ETH_GSTRING_LEN);
