// SPDX-License-Identifier: GPL-2.0-only
/*******************************************************************************
  This contains the functions to handle the platform driver.

  Copyright (C) 2007-2011  STMicroelectronics Ltd


  Author: Giuseppe Cavallaro <peppe.cavallaro@st.com>
*******************************************************************************/

#include <linux/platform_device.h>
#include <linux/pm_runtime.h>
#include <linux/module.h>
#include <linux/io.h>
#include <linux/of.h>
#include <linux/of_net.h>
#include <linux/of_device.h>
#include <linux/of_mdio.h>

#include "stmmac.h"
#include "stmmac_platform.h"

#ifdef CONFIG_OF

/**
 * dwmac1000_validate_mcast_bins - validates the number of Multicast filter bins
 * @dev: struct device of the platform device
 * @mcast_bins: Multicast filtering bins
 * Description:
 * this function validates the number of Multicast filtering bins specified
 * by the configuration through the device tree. The Synopsys GMAC supports
 * 64 bins, 128 bins, or 256 bins. "bins" refer to the division of CRC
 * number space. 64 bins correspond to 6 bits of the CRC, 128 corresponds
 * to 7 bits, and 256 refers to 8 bits of the CRC. Any other setting is
 * invalid and will cause the filtering algorithm to use Multicast
 * promiscuous mode.
 */
static int dwmac1000_validate_mcast_bins(struct device *dev, int mcast_bins)
{
	int x = mcast_bins;

	switch (x) {
	case HASH_TABLE_SIZE:
	case 128:
	case 256:
		break;
	default:
		x = 0;
		dev_info(dev, "Hash table entries set to unexpected value %d\n",
			 mcast_bins);
		break;
	}
	return x;
}

/**
 * dwmac1000_validate_ucast_entries - validate the Unicast address entries
 * @dev: struct device of the platform device
 * @ucast_entries: number of Unicast address entries
 * Description:
 * This function validates the number of Unicast address entries supported
 * by a particular Synopsys 10/100/1000 controller. The Synopsys controller
 * supports 1..32, 64, or 128 Unicast filter entries for it's Unicast filter
 * logic. This function validates a valid, supported configuration is
 * selected, and defaults to 1 Unicast address if an unsupported
 * configuration is selected.
 */
static int dwmac1000_validate_ucast_entries(struct device *dev,
					    int ucast_entries)
{
	int x = ucast_entries;

	switch (x) {
	case 1 ... 32:
	case 64:
	case 128:
		break;
	default:
		x = 1;
		dev_info(dev, "Unicast table entries set to unexpected value %d\n",
			 ucast_entries);
		break;
	}
	return x;
}

/**
 * stmmac_axi_setup - parse DT parameters for programming the AXI register
 * @pdev: platform device
 * Description:
 * if required, from device-tree the AXI internal register can be tuned
 * by using platform parameters.
 */
static struct stmmac_axi *stmmac_axi_setup(struct platform_device *pdev)
{
	struct device_node *np;
	struct stmmac_axi *axi;

	np = of_parse_phandle(pdev->dev.of_node, "snps,axi-config", 0);
	if (!np)
		return NULL;

	axi = devm_kzalloc(&pdev->dev, sizeof(*axi), GFP_KERNEL);
	if (!axi) {
		of_node_put(np);
		return ERR_PTR(-ENOMEM);
	}

	axi->axi_lpi_en = of_property_read_bool(np, "snps,lpi_en");
	axi->axi_xit_frm = of_property_read_bool(np, "snps,xit_frm");
	axi->axi_kbbe = of_property_read_bool(np, "snps,kbbe");
	axi->axi_fb = of_property_read_bool(np, "snps,fb");
	axi->axi_mb = of_property_read_bool(np, "snps,mb");
	axi->axi_rb =  of_property_read_bool(np, "snps,rb");

	if (of_property_read_u32(np, "snps,wr_osr_lmt", &axi->axi_wr_osr_lmt))
		axi->axi_wr_osr_lmt = 1;
	if (of_property_read_u32(np, "snps,rd_osr_lmt", &axi->axi_rd_osr_lmt))
		axi->axi_rd_osr_lmt = 1;
	of_property_read_u32_array(np, "snps,blen", axi->axi_blen, AXI_BLEN);
	of_node_put(np);

	return axi;
}

/**
 * stmmac_mtl_setup - parse DT parameters for multiple queues configuration
 * @pdev: platform device
 * @plat: enet data
 */
static int stmmac_mtl_setup(struct platform_device *pdev,
			    struct plat_stmmacenet_data *plat)
{
	struct device_node *q_node;
	struct device_node *rx_node;
	struct device_node *tx_node;
	u8 queue = 0;
	int ret = 0;

	/* For backwards-compatibility with device trees that don't have any
	 * snps,mtl-rx-config or snps,mtl-tx-config properties, we fall back
	 * to one RX and TX queues each.
	 */
	plat->rx_queues_to_use = 1;
	plat->tx_queues_to_use = 1;

	/* First Queue must always be in DCB mode. As MTL_QUEUE_DCB = 1 we need
	 * to always set this, otherwise Queue will be classified as AVB
	 * (because MTL_QUEUE_AVB = 0).
	 */
	plat->rx_queues_cfg[0].mode_to_use = MTL_QUEUE_DCB;
	plat->tx_queues_cfg[0].mode_to_use = MTL_QUEUE_DCB;

	rx_node = of_parse_phandle(pdev->dev.of_node, "snps,mtl-rx-config", 0);
	if (!rx_node)
		return ret;

	tx_node = of_parse_phandle(pdev->dev.of_node, "snps,mtl-tx-config", 0);
	if (!tx_node) {
		of_node_put(rx_node);
		return ret;
	}

	/* Processing RX queues common config */
	if (of_property_read_u32(rx_node, "snps,rx-queues-to-use",
				 &plat->rx_queues_to_use))
		plat->rx_queues_to_use = 1;

	if (of_property_read_bool(rx_node, "snps,rx-sched-sp"))
		plat->rx_sched_algorithm = MTL_RX_ALGORITHM_SP;
	else if (of_property_read_bool(rx_node, "snps,rx-sched-wsp"))
		plat->rx_sched_algorithm = MTL_RX_ALGORITHM_WSP;
	else
		plat->rx_sched_algorithm = MTL_RX_ALGORITHM_SP;

	/* Processing individual RX queue config */
	for_each_child_of_node(rx_node, q_node) {
		if (queue >= plat->rx_queues_to_use)
			break;

		if (of_property_read_bool(q_node, "snps,dcb-algorithm"))
			plat->rx_queues_cfg[queue].mode_to_use = MTL_QUEUE_DCB;
		else if (of_property_read_bool(q_node, "snps,avb-algorithm"))
			plat->rx_queues_cfg[queue].mode_to_use = MTL_QUEUE_AVB;
		else
			plat->rx_queues_cfg[queue].mode_to_use = MTL_QUEUE_DCB;

		if (of_property_read_u32(q_node, "snps,map-to-dma-channel",
					 &plat->rx_queues_cfg[queue].chan))
			plat->rx_queues_cfg[queue].chan = queue;
		/* TODO: Dynamic mapping to be included in the future */

		if (of_property_read_u32(q_node, "snps,priority",
					&plat->rx_queues_cfg[queue].prio)) {
			plat->rx_queues_cfg[queue].prio = 0;
			plat->rx_queues_cfg[queue].use_prio = false;
		} else {
			plat->rx_queues_cfg[queue].use_prio = true;
		}

		/* RX queue specific packet type routing */
		if (of_property_read_bool(q_node, "snps,route-avcp"))
			plat->rx_queues_cfg[queue].pkt_route = PACKET_AVCPQ;
		else if (of_property_read_bool(q_node, "snps,route-ptp"))
			plat->rx_queues_cfg[queue].pkt_route = PACKET_PTPQ;
		else if (of_property_read_bool(q_node, "snps,route-dcbcp"))
			plat->rx_queues_cfg[queue].pkt_route = PACKET_DCBCPQ;
		else if (of_property_read_bool(q_node, "snps,route-up"))
			plat->rx_queues_cfg[queue].pkt_route = PACKET_UPQ;
		else if (of_property_read_bool(q_node, "snps,route-multi-broad"))
			plat->rx_queues_cfg[queue].pkt_route = PACKET_MCBCQ;
		else
			plat->rx_queues_cfg[queue].pkt_route = 0x0;

		queue++;
	}
	if (queue != plat->rx_queues_to_use) {
		ret = -EINVAL;
		dev_err(&pdev->dev, "Not all RX queues were configured\n");
		goto out;
	}

	/* Processing TX queues common config */
	if (of_property_read_u32(tx_node, "snps,tx-queues-to-use",
				 &plat->tx_queues_to_use))
		plat->tx_queues_to_use = 1;

	if (of_property_read_bool(tx_node, "snps,tx-sched-wrr"))
		plat->tx_sched_algorithm = MTL_TX_ALGORITHM_WRR;
	else if (of_property_read_bool(tx_node, "snps,tx-sched-wfq"))
		plat->tx_sched_algorithm = MTL_TX_ALGORITHM_WFQ;
	else if (of_property_read_bool(tx_node, "snps,tx-sched-dwrr"))
		plat->tx_sched_algorithm = MTL_TX_ALGORITHM_DWRR;
	else if (of_property_read_bool(tx_node, "snps,tx-sched-sp"))
		plat->tx_sched_algorithm = MTL_TX_ALGORITHM_SP;
	else
		plat->tx_sched_algorithm = MTL_TX_ALGORITHM_SP;

	queue = 0;

	/* Processing individual TX queue config */
	for_each_child_of_node(tx_node, q_node) {
		if (queue >= plat->tx_queues_to_use)
			break;

		if (of_property_read_u32(q_node, "snps,weight",
					 &plat->tx_queues_cfg[queue].weight))
			plat->tx_queues_cfg[queue].weight = 0x10 + queue;

		if (of_property_read_bool(q_node, "snps,dcb-algorithm")) {
			plat->tx_queues_cfg[queue].mode_to_use = MTL_QUEUE_DCB;
		} else if (of_property_read_bool(q_node,
						 "snps,avb-algorithm")) {
			plat->tx_queues_cfg[queue].mode_to_use = MTL_QUEUE_AVB;

			/* Credit Base Shaper parameters used by AVB */
			if (of_property_read_u32(q_node, "snps,send_slope",
				&plat->tx_queues_cfg[queue].send_slope))
				plat->tx_queues_cfg[queue].send_slope = 0x0;
			if (of_property_read_u32(q_node, "snps,idle_slope",
				&plat->tx_queues_cfg[queue].idle_slope))
				plat->tx_queues_cfg[queue].idle_slope = 0x0;
			if (of_property_read_u32(q_node, "snps,high_credit",
				&plat->tx_queues_cfg[queue].high_credit))
				plat->tx_queues_cfg[queue].high_credit = 0x0;
			if (of_property_read_u32(q_node, "snps,low_credit",
				&plat->tx_queues_cfg[queue].low_credit))
				plat->tx_queues_cfg[queue].low_credit = 0x0;
		} else {
			plat->tx_queues_cfg[queue].mode_to_use = MTL_QUEUE_DCB;
		}

		if (of_property_read_u32(q_node, "snps,priority",
					&plat->tx_queues_cfg[queue].prio)) {
			plat->tx_queues_cfg[queue].prio = 0;
			plat->tx_queues_cfg[queue].use_prio = false;
		} else {
			plat->tx_queues_cfg[queue].use_prio = true;
		}

		queue++;
	}
	if (queue != plat->tx_queues_to_use) {
		ret = -EINVAL;
		dev_err(&pdev->dev, "Not all TX queues were configured\n");
		goto out;
	}

out:
	of_node_put(rx_node);
	of_node_put(tx_node);
	of_node_put(q_node);

	return ret;
}

/**
 * stmmac_dt_phy - parse device-tree driver parameters to allocate PHY resources
 * @plat: driver data platform structure
 * @np: device tree node
 * @dev: device pointer
 * Description:
 * The mdio bus will be allocated in case of a phy transceiver is on board;
 * it will be NULL if the fixed-link is configured.
 * If there is the "snps,dwmac-mdio" sub-node the mdio will be allocated
 * in any case (for DSA, mdio must be registered even if fixed-link).
 * The table below sums the supported configurations:
 *	-------------------------------
 *	snps,phy-addr	|     Y
 *	-------------------------------
 *	phy-handle	|     Y
 *	-------------------------------
 *	fixed-link	|     N
 *	-------------------------------
 *	snps,dwmac-mdio	|
 *	  even if	|     Y
 *	fixed-link	|
 *	-------------------------------
 *
 * It returns 0 in case of success otherwise -ENODEV.
 */
static int stmmac_dt_phy(struct plat_stmmacenet_data *plat,
			 struct device_node *np, struct device *dev)
{
	bool mdio = !of_phy_is_fixed_link(np);
	static const struct of_device_id need_mdio_ids[] = {
		{ .compatible = "snps,dwc-qos-ethernet-4.10" },
		{},
	};

	if (of_match_node(need_mdio_ids, np)) {
		plat->mdio_node = of_get_child_by_name(np, "mdio");
	} else {
		/**
		 * If snps,dwmac-mdio is passed from DT, always register
		 * the MDIO
		 */
		for_each_child_of_node(np, plat->mdio_node) {
			if (of_device_is_compatible(plat->mdio_node,
						    "snps,dwmac-mdio"))
				break;
		}
	}

	if (plat->mdio_node) {
		dev_dbg(dev, "Found MDIO subnode\n");
		mdio = true;
	}

	if (mdio) {
		plat->mdio_bus_data =
			devm_kzalloc(dev, sizeof(struct stmmac_mdio_bus_data),
				     GFP_KERNEL);
		if (!plat->mdio_bus_data)
			return -ENOMEM;

		plat->mdio_bus_data->needs_reset = true;
	}

	return 0;
}

/**
 * stmmac_of_get_mac_mode - retrieves the interface of the MAC
 * @np: - device-tree node
 * Description:
 * Similar to `of_get_phy_mode()`, this function will retrieve (from
 * the device-tree) the interface mode on the MAC side. This assumes
 * that there is mode converter in-between the MAC & PHY
 * (e.g. GMII-to-RGMII).
 */
static int stmmac_of_get_mac_mode(struct device_node *np)
{
	const char *pm;
	int err, i;

	err = of_property_read_string(np, "mac-mode", &pm);
	if (err < 0)
		return err;

	for (i = 0; i < PHY_INTERFACE_MODE_MAX; i++) {
		if (!strcasecmp(pm, phy_modes(i)))
			return i;
	}

	return -ENODEV;
}

/**
 * stmmac_probe_config_dt - parse device-tree driver parameters
 * @pdev: platform_device structure
 * @mac: MAC address to use
 * Description:
 * this function is to read the driver parameters from device-tree and
 * set some private fields that will be used by the main at runtime.
 */
struct plat_stmmacenet_data *
stmmac_probe_config_dt(struct platform_device *pdev, const char **mac)
{
	struct device_node *np = pdev->dev.of_node;
	struct plat_stmmacenet_data *plat;
	struct stmmac_dma_cfg *dma_cfg;
	int phy_mode;
	int rc;

	plat = devm_kzalloc(&pdev->dev, sizeof(*plat), GFP_KERNEL);
	if (!plat)
		return ERR_PTR(-ENOMEM);

	*mac = of_get_mac_address(np);
	if (IS_ERR(*mac)) {
		if (PTR_ERR(*mac) == -EPROBE_DEFER)
			return ERR_CAST(*mac);

		*mac = NULL;
	}

	phy_mode = device_get_phy_mode(&pdev->dev);
	if (phy_mode < 0)
		return ERR_PTR(phy_mode);

	plat->phy_interface = phy_mode;
	plat->interface = stmmac_of_get_mac_mode(np);
	if (plat->interface < 0)
		plat->interface = plat->phy_interface;

	/* Some wrapper drivers still rely on phy_node. Let's save it while
	 * they are not converted to phylink. */
	plat->phy_node = of_parse_phandle(np, "phy-handle", 0);

	/* PHYLINK automatically parses the phy-handle property */
	plat->phylink_node = np;

	/* Get max speed of operation from device tree */
	of_property_read_u32(np, "max-speed", &plat->max_speed);

	plat->bus_id = of_alias_get_id(np, "ethernet");
	if (plat->bus_id < 0)
		plat->bus_id = 0;

	/* Default to phy auto-detection */
	plat->phy_addr = -1;

	/* Default to get clk_csr from stmmac_clk_crs_set(),
	 * or get clk_csr from device tree.
	 */
	plat->clk_csr = -1;
	of_property_read_u32(np, "clk_csr", &plat->clk_csr);

	/* "snps,phy-addr" is not a standard property. Mark it as deprecated
	 * and warn of its use. Remove this when phy node support is added.
	 */
	if (of_property_read_u32(np, "snps,phy-addr", &plat->phy_addr) == 0)
		dev_warn(&pdev->dev, "snps,phy-addr property is deprecated\n");

	/* To Configure PHY by using all device-tree supported properties */
	rc = stmmac_dt_phy(plat, np, &pdev->dev);
	if (rc)
		return ERR_PTR(rc);

	of_property_read_u32(np, "tx-fifo-depth", &plat->tx_fifo_size);

	of_property_read_u32(np, "rx-fifo-depth", &plat->rx_fifo_size);

	plat->force_sf_dma_mode =
		of_property_read_bool(np, "snps,force_sf_dma_mode");

	plat->en_tx_lpi_clockgating =
		of_property_read_bool(np, "snps,en-tx-lpi-clockgating");

	/* Set the maxmtu to a default of JUMBO_LEN in case the
	 * parameter is not present in the device tree.
	 */
	plat->maxmtu = JUMBO_LEN;

	/* Set default value for multicast hash bins */
	plat->multicast_filter_bins = HASH_TABLE_SIZE;

	/* Set default value for unicast filter entries */
	plat->unicast_filter_entries = 1;

	/*
	 * Currently only the properties needed on SPEAr600
	 * are provided. All other properties should be added
	 * once needed on other platforms.
	 */
	if (of_device_is_compatible(np, "st,spear600-gmac") ||
		of_device_is_compatible(np, "snps,dwmac-3.50a") ||
		of_device_is_compatible(np, "snps,dwmac-3.70a") ||
		of_device_is_compatible(np, "snps,dwmac")) {
		/* Note that the max-frame-size parameter as defined in the
		 * ePAPR v1.1 spec is defined as max-frame-size, it's
		 * actually used as the IEEE definition of MAC Client
		 * data, or MTU. The ePAPR specification is confusing as
		 * the definition is max-frame-size, but usage examples
		 * are clearly MTUs
		 */
		of_property_read_u32(np, "max-frame-size", &plat->maxmtu);
		of_property_read_u32(np, "snps,multicast-filter-bins",
				     &plat->multicast_filter_bins);
		of_property_read_u32(np, "snps,perfect-filter-entries",
				     &plat->unicast_filter_entries);
		plat->unicast_filter_entries = dwmac1000_validate_ucast_entries(
				&pdev->dev, plat->unicast_filter_entries);
		plat->multicast_filter_bins = dwmac1000_validate_mcast_bins(
				&pdev->dev, plat->multicast_filter_bins);
		plat->has_gmac = 1;
		plat->pmt = 1;
	}

	if (of_device_is_compatible(np, "snps,dwmac-3.40a")) {
		plat->has_gmac = 1;
		plat->enh_desc = 1;
		plat->tx_coe = 1;
		plat->bugged_jumbo = 1;
		plat->pmt = 1;
	}

	if (of_device_is_compatible(np, "snps,dwmac-4.00") ||
	    of_device_is_compatible(np, "snps,dwmac-4.10a") ||
	    of_device_is_compatible(np, "snps,dwmac-4.20a") ||
	    of_device_is_compatible(np, "snps,dwmac-5.10a")) {
		plat->has_gmac4 = 1;
		plat->has_gmac = 0;
		plat->pmt = 1;
		plat->tso_en = of_property_read_bool(np, "snps,tso");
	}

	if (of_device_is_compatible(np, "snps,dwmac-3.610") ||
		of_device_is_compatible(np, "snps,dwmac-3.710")) {
		plat->enh_desc = 1;
		plat->bugged_jumbo = 1;
		plat->force_sf_dma_mode = 1;
	}

	if (of_device_is_compatible(np, "snps,dwxgmac")) {
		plat->has_xgmac = 1;
		plat->pmt = 1;
		plat->tso_en = of_property_read_bool(np, "snps,tso");
	}

	dma_cfg = devm_kzalloc(&pdev->dev, sizeof(*dma_cfg),
			       GFP_KERNEL);
	if (!dma_cfg) {
		stmmac_remove_config_dt(pdev, plat);
		return ERR_PTR(-ENOMEM);
	}
	plat->dma_cfg = dma_cfg;

	of_property_read_u32(np, "snps,pbl", &dma_cfg->pbl);
	if (!dma_cfg->pbl)
		dma_cfg->pbl = DEFAULT_DMA_PBL;
	of_property_read_u32(np, "snps,txpbl", &dma_cfg->txpbl);
	of_property_read_u32(np, "snps,rxpbl", &dma_cfg->rxpbl);
	dma_cfg->pblx8 = !of_property_read_bool(np, "snps,no-pbl-x8");

	dma_cfg->aal = of_property_read_bool(np, "snps,aal");
	dma_cfg->fixed_burst = of_property_read_bool(np, "snps,fixed-burst");
	dma_cfg->mixed_burst = of_property_read_bool(np, "snps,mixed-burst");

	plat->force_thresh_dma_mode = of_property_read_bool(np, "snps,force_thresh_dma_mode");
	if (plat->force_thresh_dma_mode) {
		plat->force_sf_dma_mode = 0;
		dev_warn(&pdev->dev,
			 "force_sf_dma_mode is ignored if force_thresh_dma_mode is set.\n");
	}

	of_property_read_u32(np, "snps,ps-speed", &plat->mac_port_sel_speed);

	plat->axi = stmmac_axi_setup(pdev);

	rc = stmmac_mtl_setup(pdev, plat);
	if (rc) {
		stmmac_remove_config_dt(pdev, plat);
		return ERR_PTR(rc);
	}

	/* clock setup */
	if (!of_device_is_compatible(np, "snps,dwc-qos-ethernet-4.10")) {
		plat->stmmac_clk = devm_clk_get(&pdev->dev,
						STMMAC_RESOURCE_NAME);
		if (IS_ERR(plat->stmmac_clk)) {
			dev_warn(&pdev->dev, "Cannot get CSR clock\n");
			plat->stmmac_clk = NULL;
		}
		clk_prepare_enable(plat->stmmac_clk);
	}

	plat->pclk = devm_clk_get(&pdev->dev, "pclk");
	if (IS_ERR(plat->pclk)) {
		if (PTR_ERR(plat->pclk) == -EPROBE_DEFER)
			goto error_pclk_get;

		plat->pclk = NULL;
	}
	clk_prepare_enable(plat->pclk);

	/* Fall-back to main clock in case of no PTP ref is passed */
	plat->clk_ptp_ref = devm_clk_get(&pdev->dev, "ptp_ref");
	if (IS_ERR(plat->clk_ptp_ref)) {
		plat->clk_ptp_rate = clk_get_rate(plat->stmmac_clk);
		plat->clk_ptp_ref = NULL;
		dev_info(&pdev->dev, "PTP uses main clock\n");
	} else {
		plat->clk_ptp_rate = clk_get_rate(plat->clk_ptp_ref);
		dev_dbg(&pdev->dev, "PTP rate %d\n", plat->clk_ptp_rate);
	}

	plat->stmmac_rst = devm_reset_control_get(&pdev->dev,
						  STMMAC_RESOURCE_NAME);
	if (IS_ERR(plat->stmmac_rst)) {
		if (PTR_ERR(plat->stmmac_rst) == -EPROBE_DEFER)
			goto error_hw_init;

		dev_info(&pdev->dev, "no reset control found\n");
		plat->stmmac_rst = NULL;
	}

	return plat;

error_hw_init:
	clk_disable_unprepare(plat->pclk);
error_pclk_get:
	clk_disable_unprepare(plat->stmmac_clk);

	return ERR_PTR(-EPROBE_DEFER);
}

/**
 * stmmac_remove_config_dt - undo the effects of stmmac_probe_config_dt()
 * @pdev: platform_device structure
 * @plat: driver data platform structure
 *
 * Release resources claimed by stmmac_probe_config_dt().
 */
void stmmac_remove_config_dt(struct platform_device *pdev,
			     struct plat_stmmacenet_data *plat)
{
	clk_disable_unprepare(plat->stmmac_clk);
	clk_disable_unprepare(plat->pclk);
	of_node_put(plat->phy_node);
	of_node_put(plat->mdio_node);
}
#else
struct plat_stmmacenet_data *
stmmac_probe_config_dt(struct platform_device *pdev, const char **mac)
{
	return ERR_PTR(-EINVAL);
}

void stmmac_remove_config_dt(struct platform_device *pdev,
			     struct plat_stmmacenet_data *plat)
{
}
#endif /* CONFIG_OF */
EXPORT_SYMBOL_GPL(stmmac_probe_config_dt);
EXPORT_SYMBOL_GPL(stmmac_remove_config_dt);

int stmmac_get_platform_resources(struct platform_device *pdev,
				  struct stmmac_resources *stmmac_res)
{
	memset(stmmac_res, 0, sizeof(*stmmac_res));

	/* Get IRQ information early to have an ability to ask for deferred
	 * probe if needed before we went too far with resource allocation.
	 */
	stmmac_res->irq = platform_get_irq_byname(pdev, "macirq");
	if (stmmac_res->irq < 0)
		return stmmac_res->irq;

	/* On some platforms e.g. SPEAr the wake up irq differs from the mac irq
	 * The external wake up irq can be passed through the platform code
	 * named as "eth_wake_irq"
	 *
	 * In case the wake up interrupt is not passed from the platform
	 * so the driver will continue to use the mac irq (ndev->irq)
	 */
	stmmac_res->wol_irq =
		platform_get_irq_byname_optional(pdev, "eth_wake_irq");
	if (stmmac_res->wol_irq < 0) {
		if (stmmac_res->wol_irq == -EPROBE_DEFER)
			return -EPROBE_DEFER;
		dev_info(&pdev->dev, "IRQ eth_wake_irq not found\n");
		stmmac_res->wol_irq = stmmac_res->irq;
	}

	stmmac_res->lpi_irq =
		platform_get_irq_byname_optional(pdev, "eth_lpi");
	if (stmmac_res->lpi_irq < 0) {
		if (stmmac_res->lpi_irq == -EPROBE_DEFER)
			return -EPROBE_DEFER;
		dev_info(&pdev->dev, "IRQ eth_lpi not found\n");
	}

	stmmac_res->addr = devm_platform_ioremap_resource(pdev, 0);

	return PTR_ERR_OR_ZERO(stmmac_res->addr);
}
EXPORT_SYMBOL_GPL(stmmac_get_platform_resources);

/**
 * stmmac_pltfr_remove
 * @pdev: platform device pointer
 * Description: this function calls the main to free the net resources
 * and calls the platforms hook and release the resources (e.g. mem).
 */
int stmmac_pltfr_remove(struct platform_device *pdev)
{
	struct net_device *ndev = platform_get_drvdata(pdev);
	struct stmmac_priv *priv = netdev_priv(ndev);
	struct plat_stmmacenet_data *plat = priv->plat;
	int ret = stmmac_dvr_remove(&pdev->dev);

	if (plat->exit)
		plat->exit(pdev, plat->bsp_priv);

	stmmac_remove_config_dt(pdev, plat);

	return ret;
}
EXPORT_SYMBOL_GPL(stmmac_pltfr_remove);

/**
 * stmmac_pltfr_suspend
 * @dev: device pointer
 * Description: this function is invoked when suspend the driver and it direcly
 * call the main suspend function and then, if required, on some platform, it
 * can call an exit helper.
 */
static int __maybe_unused stmmac_pltfr_suspend(struct device *dev)
{
	int ret;
	struct net_device *ndev = dev_get_drvdata(dev);
	struct stmmac_priv *priv = netdev_priv(ndev);
	struct platform_device *pdev = to_platform_device(dev);

	ret = stmmac_suspend(dev);
	if (priv->plat->exit)
		priv->plat->exit(pdev, priv->plat->bsp_priv);

	return ret;
}

/**
 * stmmac_pltfr_resume
 * @dev: device pointer
 * Description: this function is invoked when resume the driver before calling
 * the main resume function, on some platforms, it can call own init helper
 * if required.
 */
static int __maybe_unused stmmac_pltfr_resume(struct device *dev)
{
	struct net_device *ndev = dev_get_drvdata(dev);
	struct stmmac_priv *priv = netdev_priv(ndev);
	struct platform_device *pdev = to_platform_device(dev);

	if (priv->plat->init)
		priv->plat->init(pdev, priv->plat->bsp_priv);

	return stmmac_resume(dev);
}

static int __maybe_unused stmmac_runtime_suspend(struct device *dev)
{
	struct net_device *ndev = dev_get_drvdata(dev);
	struct stmmac_priv *priv = netdev_priv(ndev);

	stmmac_bus_clks_config(priv, false);

	return 0;
}

static int __maybe_unused stmmac_runtime_resume(struct device *dev)
{
	struct net_device *ndev = dev_get_drvdata(dev);
	struct stmmac_priv *priv = netdev_priv(ndev);

	return stmmac_bus_clks_config(priv, true);
}

static int __maybe_unused stmmac_pltfr_noirq_suspend(struct device *dev)
{
	struct net_device *ndev = dev_get_drvdata(dev);
	struct stmmac_priv *priv = netdev_priv(ndev);
	int ret;

	if (!netif_running(ndev))
		return 0;

	if (!device_may_wakeup(priv->device) || !priv->plat->pmt) {
		/* Disable clock in case of PWM is off */
		clk_disable_unprepare(priv->plat->clk_ptp_ref);

		ret = pm_runtime_force_suspend(dev);
		if (ret)
			return ret;
	}

	return 0;
}

static int __maybe_unused stmmac_pltfr_noirq_resume(struct device *dev)
{
	struct net_device *ndev = dev_get_drvdata(dev);
	struct stmmac_priv *priv = netdev_priv(ndev);
	int ret;

	if (!netif_running(ndev))
		return 0;

	if (!device_may_wakeup(priv->device) || !priv->plat->pmt) {
		/* enable the clk previously disabled */
		ret = pm_runtime_force_resume(dev);
		if (ret)
			return ret;
<<<<<<< HEAD
=======

		ret = clk_prepare_enable(priv->plat->clk_ptp_ref);
		if (ret < 0) {
			netdev_warn(priv->dev,
				    "failed to enable PTP reference clock: %pe\n",
				    ERR_PTR(ret));
			return ret;
		}
>>>>>>> 707c4821
	}

	return 0;
}

const struct dev_pm_ops stmmac_pltfr_pm_ops = {
	SET_SYSTEM_SLEEP_PM_OPS(stmmac_pltfr_suspend, stmmac_pltfr_resume)
	SET_RUNTIME_PM_OPS(stmmac_runtime_suspend, stmmac_runtime_resume, NULL)
	SET_NOIRQ_SYSTEM_SLEEP_PM_OPS(stmmac_pltfr_noirq_suspend, stmmac_pltfr_noirq_resume)
};
EXPORT_SYMBOL_GPL(stmmac_pltfr_pm_ops);

MODULE_DESCRIPTION("STMMAC 10/100/1000 Ethernet platform support");
MODULE_AUTHOR("Giuseppe Cavallaro <peppe.cavallaro@st.com>");
MODULE_LICENSE("GPL");<|MERGE_RESOLUTION|>--- conflicted
+++ resolved
@@ -813,8 +813,6 @@
 		ret = pm_runtime_force_resume(dev);
 		if (ret)
 			return ret;
-<<<<<<< HEAD
-=======
 
 		ret = clk_prepare_enable(priv->plat->clk_ptp_ref);
 		if (ret < 0) {
@@ -823,7 +821,6 @@
 				    ERR_PTR(ret));
 			return ret;
 		}
->>>>>>> 707c4821
 	}
 
 	return 0;
