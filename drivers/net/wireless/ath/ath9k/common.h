/*
 * Copyright (c) 2009-2011 Atheros Communications Inc.
 *
 * Permission to use, copy, modify, and/or distribute this software for any
 * purpose with or without fee is hereby granted, provided that the above
 * copyright notice and this permission notice appear in all copies.
 *
 * THE SOFTWARE IS PROVIDED "AS IS" AND THE AUTHOR DISCLAIMS ALL WARRANTIES
 * WITH REGARD TO THIS SOFTWARE INCLUDING ALL IMPLIED WARRANTIES OF
 * MERCHANTABILITY AND FITNESS. IN NO EVENT SHALL THE AUTHOR BE LIABLE FOR
 * ANY SPECIAL, DIRECT, INDIRECT, OR CONSEQUENTIAL DAMAGES OR ANY DAMAGES
 * WHATSOEVER RESULTING FROM LOSS OF USE, DATA OR PROFITS, WHETHER IN AN
 * ACTION OF CONTRACT, NEGLIGENCE OR OTHER TORTIOUS ACTION, ARISING OUT OF
 * OR IN CONNECTION WITH THE USE OR PERFORMANCE OF THIS SOFTWARE.
 */

#include <net/mac80211.h>

#include "../ath.h"

#include "hw.h"
#include "hw-ops.h"

/* Common header for Atheros 802.11n base driver cores */

#define WME_BA_BMP_SIZE         64
#define WME_MAX_BA              WME_BA_BMP_SIZE
#define ATH_TID_MAX_BUFS        (2 * WME_MAX_BA)

#define ATH_RSSI_DUMMY_MARKER   127
#define ATH_RSSI_LPF_LEN 		10
#define RSSI_LPF_THRESHOLD		-20
#define ATH_RSSI_EP_MULTIPLIER     (1<<7)
#define ATH_EP_MUL(x, mul)         ((x) * (mul))
#define ATH_RSSI_IN(x)             (ATH_EP_MUL((x), ATH_RSSI_EP_MULTIPLIER))
#define ATH_LPF_RSSI(x, y, len) \
    ((x != ATH_RSSI_DUMMY_MARKER) ? (((x) * ((len) - 1) + (y)) / (len)) : (y))
#define ATH_RSSI_LPF(x, y) do {                     			\
    if ((y) >= RSSI_LPF_THRESHOLD)                         		\
	x = ATH_LPF_RSSI((x), ATH_RSSI_IN((y)), ATH_RSSI_LPF_LEN);  	\
} while (0)
#define ATH_EP_RND(x, mul) 						\
	(((x) + ((mul)/2)) / (mul))

int ath9k_cmn_get_hw_crypto_keytype(struct sk_buff *skb);
<<<<<<< HEAD
void ath9k_cmn_update_ichannel(struct ath9k_channel *ichan,
			       struct cfg80211_chan_def *chandef);
struct ath9k_channel *ath9k_cmn_get_curchannel(struct ieee80211_hw *hw,
					       struct ath_hw *ah);
=======
struct ath9k_channel *ath9k_cmn_get_channel(struct ieee80211_hw *hw,
					    struct ath_hw *ah,
					    struct cfg80211_chan_def *chandef);
>>>>>>> d8ec26d7
int ath9k_cmn_count_streams(unsigned int chainmask, int max);
void ath9k_cmn_btcoex_bt_stomp(struct ath_common *common,
				  enum ath_stomp_type stomp_type);
void ath9k_cmn_update_txpow(struct ath_hw *ah, u16 cur_txpow,
			    u16 new_txpow, u16 *txpower);
void ath9k_cmn_init_crypto(struct ath_hw *ah);<|MERGE_RESOLUTION|>--- conflicted
+++ resolved
@@ -43,16 +43,9 @@
 	(((x) + ((mul)/2)) / (mul))
 
 int ath9k_cmn_get_hw_crypto_keytype(struct sk_buff *skb);
-<<<<<<< HEAD
-void ath9k_cmn_update_ichannel(struct ath9k_channel *ichan,
-			       struct cfg80211_chan_def *chandef);
-struct ath9k_channel *ath9k_cmn_get_curchannel(struct ieee80211_hw *hw,
-					       struct ath_hw *ah);
-=======
 struct ath9k_channel *ath9k_cmn_get_channel(struct ieee80211_hw *hw,
 					    struct ath_hw *ah,
 					    struct cfg80211_chan_def *chandef);
->>>>>>> d8ec26d7
 int ath9k_cmn_count_streams(unsigned int chainmask, int max);
 void ath9k_cmn_btcoex_bt_stomp(struct ath_common *common,
 				  enum ath_stomp_type stomp_type);
