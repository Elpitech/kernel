--- conflicted
+++ resolved
@@ -22,12 +22,8 @@
 
 void ath10k_bmi_start(struct ath10k *ar)
 {
-<<<<<<< HEAD
-	ath10k_dbg(ATH10K_DBG_CORE, "BMI started\n");
-=======
 	ath10k_dbg(ATH10K_DBG_BMI, "bmi start\n");
 
->>>>>>> d8ec26d7
 	ar->bmi.done_sent = false;
 }
 
