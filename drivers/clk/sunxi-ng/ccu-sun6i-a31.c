--- conflicted
+++ resolved
@@ -1257,13 +1257,9 @@
 	val |= 0x3 << 12;
 	writel(val, reg + SUN6I_A31_AHB1_REG);
 
-<<<<<<< HEAD
-	of_sunxi_ccu_probe(node, reg, &sun6i_a31_ccu_desc);
-=======
 	ret = devm_sunxi_ccu_probe(&pdev->dev, reg, &sun6i_a31_ccu_desc);
 	if (ret)
 		return ret;
->>>>>>> 754e0b0e
 
 	ccu_mux_notifier_register(pll_cpu_clk.common.hw.clk,
 				  &sun6i_a31_cpu_nb);
