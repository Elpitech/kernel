/*
 * Copyright (c) 2013-2015, Mellanox Technologies. All rights reserved.
 *
 * This software is available to you under a choice of one of two
 * licenses.  You may choose to be licensed under the terms of the GNU
 * General Public License (GPL) Version 2, available from the file
 * COPYING in the main directory of this source tree, or the
 * OpenIB.org BSD license below:
 *
 *     Redistribution and use in source and binary forms, with or
 *     without modification, are permitted provided that the following
 *     conditions are met:
 *
 *      - Redistributions of source code must retain the above
 *        copyright notice, this list of conditions and the following
 *        disclaimer.
 *
 *      - Redistributions in binary form must reproduce the above
 *        copyright notice, this list of conditions and the following
 *        disclaimer in the documentation and/or other materials
 *        provided with the distribution.
 *
 * THE SOFTWARE IS PROVIDED "AS IS", WITHOUT WARRANTY OF ANY KIND,
 * EXPRESS OR IMPLIED, INCLUDING BUT NOT LIMITED TO THE WARRANTIES OF
 * MERCHANTABILITY, FITNESS FOR A PARTICULAR PURPOSE AND
 * NONINFRINGEMENT. IN NO EVENT SHALL THE AUTHORS OR COPYRIGHT HOLDERS
 * BE LIABLE FOR ANY CLAIM, DAMAGES OR OTHER LIABILITY, WHETHER IN AN
 * ACTION OF CONTRACT, TORT OR OTHERWISE, ARISING FROM, OUT OF OR IN
 * CONNECTION WITH THE SOFTWARE OR THE USE OR OTHER DEALINGS IN THE
 * SOFTWARE.
 */

#include <rdma/ib_umem.h>
#include <rdma/ib_umem_odp.h>
#include <linux/kernel.h>

#include "mlx5_ib.h"
#include "cmd.h"

#include <linux/mlx5/eq.h>

/* Contains the details of a pagefault. */
struct mlx5_pagefault {
	u32			bytes_committed;
	u32			token;
	u8			event_subtype;
	u8			type;
	union {
		/* Initiator or send message responder pagefault details. */
		struct {
			/* Received packet size, only valid for responders. */
			u32	packet_size;
			/*
			 * Number of resource holding WQE, depends on type.
			 */
			u32	wq_num;
			/*
			 * WQE index. Refers to either the send queue or
			 * receive queue, according to event_subtype.
			 */
			u16	wqe_index;
		} wqe;
		/* RDMA responder pagefault details */
		struct {
			u32	r_key;
			/*
			 * Received packet size, minimal size page fault
			 * resolution required for forward progress.
			 */
			u32	packet_size;
			u32	rdma_op_len;
			u64	rdma_va;
		} rdma;
	};

	struct mlx5_ib_pf_eq	*eq;
	struct work_struct	work;
};

#define MAX_PREFETCH_LEN (4*1024*1024U)

/* Timeout in ms to wait for an active mmu notifier to complete when handling
 * a pagefault. */
#define MMU_NOTIFIER_TIMEOUT 1000

#define MLX5_IMR_MTT_BITS (30 - PAGE_SHIFT)
#define MLX5_IMR_MTT_SHIFT (MLX5_IMR_MTT_BITS + PAGE_SHIFT)
#define MLX5_IMR_MTT_ENTRIES BIT_ULL(MLX5_IMR_MTT_BITS)
#define MLX5_IMR_MTT_SIZE BIT_ULL(MLX5_IMR_MTT_SHIFT)
#define MLX5_IMR_MTT_MASK (~(MLX5_IMR_MTT_SIZE - 1))

#define MLX5_KSM_PAGE_SHIFT MLX5_IMR_MTT_SHIFT

static u64 mlx5_imr_ksm_entries;

void mlx5_odp_populate_klm(struct mlx5_klm *pklm, size_t idx, size_t nentries,
			   struct mlx5_ib_mr *imr, int flags)
{
	struct mlx5_klm *end = pklm + nentries;

	if (flags & MLX5_IB_UPD_XLT_ZAP) {
		for (; pklm != end; pklm++, idx++) {
			pklm->bcount = cpu_to_be32(MLX5_IMR_MTT_SIZE);
			pklm->key = cpu_to_be32(imr->dev->null_mkey);
			pklm->va = 0;
		}
		return;
	}

	/*
	 * The locking here is pretty subtle. Ideally the implicit_children
	 * xarray would be protected by the umem_mutex, however that is not
	 * possible. Instead this uses a weaker update-then-lock pattern:
	 *
	 *  srcu_read_lock()
	 *    xa_store()
	 *    mutex_lock(umem_mutex)
	 *     mlx5_ib_update_xlt()
	 *    mutex_unlock(umem_mutex)
	 *    destroy lkey
	 *
	 * ie any change the xarray must be followed by the locked update_xlt
	 * before destroying.
	 *
	 * The umem_mutex provides the acquire/release semantic needed to make
	 * the xa_store() visible to a racing thread. While SRCU is not
	 * technically required, using it gives consistent use of the SRCU
	 * locking around the xarray.
	 */
	lockdep_assert_held(&to_ib_umem_odp(imr->umem)->umem_mutex);
	lockdep_assert_held(&imr->dev->odp_srcu);

	for (; pklm != end; pklm++, idx++) {
		struct mlx5_ib_mr *mtt = xa_load(&imr->implicit_children, idx);

		pklm->bcount = cpu_to_be32(MLX5_IMR_MTT_SIZE);
		if (mtt) {
			pklm->key = cpu_to_be32(mtt->ibmr.lkey);
			pklm->va = cpu_to_be64(idx * MLX5_IMR_MTT_SIZE);
		} else {
			pklm->key = cpu_to_be32(imr->dev->null_mkey);
			pklm->va = 0;
		}
	}
}

static void dma_fence_odp_mr(struct mlx5_ib_mr *mr)
{
	struct ib_umem_odp *odp = to_ib_umem_odp(mr->umem);

	/* Ensure mlx5_ib_invalidate_range() will not touch the MR any more */
	mutex_lock(&odp->umem_mutex);
	if (odp->npages) {
		mlx5_mr_cache_invalidate(mr);
		ib_umem_odp_unmap_dma_pages(odp, ib_umem_start(odp),
					    ib_umem_end(odp));
		WARN_ON(odp->npages);
	}
	odp->private = NULL;
	mutex_unlock(&odp->umem_mutex);

	if (!mr->allocated_from_cache) {
		mlx5_core_destroy_mkey(mr->dev->mdev, &mr->mmkey);
		WARN_ON(mr->descs);
	}
}

/*
 * This must be called after the mr has been removed from implicit_children
 * and the SRCU synchronized.  NOTE: The MR does not necessarily have to be
 * empty here, parallel page faults could have raced with the free process and
 * added pages to it.
 */
static void free_implicit_child_mr(struct mlx5_ib_mr *mr, bool need_imr_xlt)
{
	struct mlx5_ib_mr *imr = mr->parent;
	struct ib_umem_odp *odp_imr = to_ib_umem_odp(imr->umem);
	struct ib_umem_odp *odp = to_ib_umem_odp(mr->umem);
	unsigned long idx = ib_umem_start(odp) >> MLX5_IMR_MTT_SHIFT;
	int srcu_key;

	/* implicit_child_mr's are not allowed to have deferred work */
	WARN_ON(atomic_read(&mr->num_deferred_work));

	if (need_imr_xlt) {
		srcu_key = srcu_read_lock(&mr->dev->odp_srcu);
		mutex_lock(&odp_imr->umem_mutex);
		mlx5_ib_update_xlt(mr->parent, idx, 1, 0,
				   MLX5_IB_UPD_XLT_INDIRECT |
				   MLX5_IB_UPD_XLT_ATOMIC);
		mutex_unlock(&odp_imr->umem_mutex);
		srcu_read_unlock(&mr->dev->odp_srcu, srcu_key);
	}

	dma_fence_odp_mr(mr);

	mr->parent = NULL;
	mlx5_mr_cache_free(mr->dev, mr);
	ib_umem_odp_release(odp);
	atomic_dec(&imr->num_deferred_work);
}

static void free_implicit_child_mr_work(struct work_struct *work)
{
	struct mlx5_ib_mr *mr =
		container_of(work, struct mlx5_ib_mr, odp_destroy.work);

	free_implicit_child_mr(mr, true);
}

static void free_implicit_child_mr_rcu(struct rcu_head *head)
{
	struct mlx5_ib_mr *mr =
		container_of(head, struct mlx5_ib_mr, odp_destroy.rcu);

	/* Freeing a MR is a sleeping operation, so bounce to a work queue */
	INIT_WORK(&mr->odp_destroy.work, free_implicit_child_mr_work);
	queue_work(system_unbound_wq, &mr->odp_destroy.work);
}

static void destroy_unused_implicit_child_mr(struct mlx5_ib_mr *mr)
{
	struct ib_umem_odp *odp = to_ib_umem_odp(mr->umem);
	unsigned long idx = ib_umem_start(odp) >> MLX5_IMR_MTT_SHIFT;
	struct mlx5_ib_mr *imr = mr->parent;

	xa_lock(&imr->implicit_children);
	/*
	 * This can race with mlx5_ib_free_implicit_mr(), the first one to
	 * reach the xa lock wins the race and destroys the MR.
	 */
	if (__xa_cmpxchg(&imr->implicit_children, idx, mr, NULL, GFP_ATOMIC) !=
	    mr)
		goto out_unlock;

	atomic_inc(&imr->num_deferred_work);
	call_srcu(&mr->dev->odp_srcu, &mr->odp_destroy.rcu,
		  free_implicit_child_mr_rcu);

out_unlock:
	xa_unlock(&imr->implicit_children);
}

void mlx5_ib_invalidate_range(struct ib_umem_odp *umem_odp, unsigned long start,
			      unsigned long end)
{
	struct mlx5_ib_mr *mr;
	const u64 umr_block_mask = (MLX5_UMR_MTT_ALIGNMENT /
				    sizeof(struct mlx5_mtt)) - 1;
	u64 idx = 0, blk_start_idx = 0;
	u64 invalidations = 0;
	int in_block = 0;
	u64 addr;

	mutex_lock(&umem_odp->umem_mutex);
	/*
	 * If npages is zero then umem_odp->private may not be setup yet. This
	 * does not complete until after the first page is mapped for DMA.
	 */
	if (!umem_odp->npages)
		goto out;
	mr = umem_odp->private;

	start = max_t(u64, ib_umem_start(umem_odp), start);
	end = min_t(u64, ib_umem_end(umem_odp), end);

	/*
	 * Iteration one - zap the HW's MTTs. The notifiers_count ensures that
	 * while we are doing the invalidation, no page fault will attempt to
	 * overwrite the same MTTs.  Concurent invalidations might race us,
	 * but they will write 0s as well, so no difference in the end result.
	 */
	for (addr = start; addr < end; addr += BIT(umem_odp->page_shift)) {
		idx = (addr - ib_umem_start(umem_odp)) >> umem_odp->page_shift;
		/*
		 * Strive to write the MTTs in chunks, but avoid overwriting
		 * non-existing MTTs. The huristic here can be improved to
		 * estimate the cost of another UMR vs. the cost of bigger
		 * UMR.
		 */
		if (umem_odp->dma_list[idx] &
		    (ODP_READ_ALLOWED_BIT | ODP_WRITE_ALLOWED_BIT)) {
			if (!in_block) {
				blk_start_idx = idx;
				in_block = 1;
			}

			/* Count page invalidations */
			invalidations += idx - blk_start_idx + 1;
		} else {
			u64 umr_offset = idx & umr_block_mask;

			if (in_block && umr_offset == 0) {
				mlx5_ib_update_xlt(mr, blk_start_idx,
						   idx - blk_start_idx, 0,
						   MLX5_IB_UPD_XLT_ZAP |
						   MLX5_IB_UPD_XLT_ATOMIC);
				in_block = 0;
			}
		}
	}
	if (in_block)
		mlx5_ib_update_xlt(mr, blk_start_idx,
				   idx - blk_start_idx + 1, 0,
				   MLX5_IB_UPD_XLT_ZAP |
				   MLX5_IB_UPD_XLT_ATOMIC);

	mlx5_update_odp_stats(mr, invalidations, invalidations);

	/*
	 * We are now sure that the device will not access the
	 * memory. We can safely unmap it, and mark it as dirty if
	 * needed.
	 */

	ib_umem_odp_unmap_dma_pages(umem_odp, start, end);

<<<<<<< HEAD

	if (unlikely(!umem_odp->npages && mr->parent &&
		     !umem_odp->dying)) {
		WRITE_ONCE(mr->live, 0);
		umem_odp->dying = 1;
		atomic_inc(&mr->parent->num_leaf_free);
		schedule_work(&umem_odp->work);
	}
=======
	if (unlikely(!umem_odp->npages && mr->parent))
		destroy_unused_implicit_child_mr(mr);
out:
>>>>>>> 46870b23
	mutex_unlock(&umem_odp->umem_mutex);
}

void mlx5_ib_internal_fill_odp_caps(struct mlx5_ib_dev *dev)
{
	struct ib_odp_caps *caps = &dev->odp_caps;

	memset(caps, 0, sizeof(*caps));

	if (!MLX5_CAP_GEN(dev->mdev, pg) ||
	    !mlx5_ib_can_use_umr(dev, true))
		return;

	caps->general_caps = IB_ODP_SUPPORT;

	if (MLX5_CAP_GEN(dev->mdev, umr_extended_translation_offset))
		dev->odp_max_size = U64_MAX;
	else
		dev->odp_max_size = BIT_ULL(MLX5_MAX_UMR_SHIFT + PAGE_SHIFT);

	if (MLX5_CAP_ODP(dev->mdev, ud_odp_caps.send))
		caps->per_transport_caps.ud_odp_caps |= IB_ODP_SUPPORT_SEND;

	if (MLX5_CAP_ODP(dev->mdev, ud_odp_caps.srq_receive))
		caps->per_transport_caps.ud_odp_caps |= IB_ODP_SUPPORT_SRQ_RECV;

	if (MLX5_CAP_ODP(dev->mdev, rc_odp_caps.send))
		caps->per_transport_caps.rc_odp_caps |= IB_ODP_SUPPORT_SEND;

	if (MLX5_CAP_ODP(dev->mdev, rc_odp_caps.receive))
		caps->per_transport_caps.rc_odp_caps |= IB_ODP_SUPPORT_RECV;

	if (MLX5_CAP_ODP(dev->mdev, rc_odp_caps.write))
		caps->per_transport_caps.rc_odp_caps |= IB_ODP_SUPPORT_WRITE;

	if (MLX5_CAP_ODP(dev->mdev, rc_odp_caps.read))
		caps->per_transport_caps.rc_odp_caps |= IB_ODP_SUPPORT_READ;

	if (MLX5_CAP_ODP(dev->mdev, rc_odp_caps.atomic))
		caps->per_transport_caps.rc_odp_caps |= IB_ODP_SUPPORT_ATOMIC;

	if (MLX5_CAP_ODP(dev->mdev, rc_odp_caps.srq_receive))
		caps->per_transport_caps.rc_odp_caps |= IB_ODP_SUPPORT_SRQ_RECV;

	if (MLX5_CAP_ODP(dev->mdev, xrc_odp_caps.send))
		caps->per_transport_caps.xrc_odp_caps |= IB_ODP_SUPPORT_SEND;

	if (MLX5_CAP_ODP(dev->mdev, xrc_odp_caps.receive))
		caps->per_transport_caps.xrc_odp_caps |= IB_ODP_SUPPORT_RECV;

	if (MLX5_CAP_ODP(dev->mdev, xrc_odp_caps.write))
		caps->per_transport_caps.xrc_odp_caps |= IB_ODP_SUPPORT_WRITE;

	if (MLX5_CAP_ODP(dev->mdev, xrc_odp_caps.read))
		caps->per_transport_caps.xrc_odp_caps |= IB_ODP_SUPPORT_READ;

	if (MLX5_CAP_ODP(dev->mdev, xrc_odp_caps.atomic))
		caps->per_transport_caps.xrc_odp_caps |= IB_ODP_SUPPORT_ATOMIC;

	if (MLX5_CAP_ODP(dev->mdev, xrc_odp_caps.srq_receive))
		caps->per_transport_caps.xrc_odp_caps |= IB_ODP_SUPPORT_SRQ_RECV;

	if (MLX5_CAP_GEN(dev->mdev, fixed_buffer_size) &&
	    MLX5_CAP_GEN(dev->mdev, null_mkey) &&
	    MLX5_CAP_GEN(dev->mdev, umr_extended_translation_offset) &&
	    !MLX5_CAP_GEN(dev->mdev, umr_indirect_mkey_disabled))
		caps->general_caps |= IB_ODP_SUPPORT_IMPLICIT;
}

static void mlx5_ib_page_fault_resume(struct mlx5_ib_dev *dev,
				      struct mlx5_pagefault *pfault,
				      int error)
{
	int wq_num = pfault->event_subtype == MLX5_PFAULT_SUBTYPE_WQE ?
		     pfault->wqe.wq_num : pfault->token;
	u32 out[MLX5_ST_SZ_DW(page_fault_resume_out)] = { };
	u32 in[MLX5_ST_SZ_DW(page_fault_resume_in)]   = { };
	int err;

	MLX5_SET(page_fault_resume_in, in, opcode, MLX5_CMD_OP_PAGE_FAULT_RESUME);
	MLX5_SET(page_fault_resume_in, in, page_fault_type, pfault->type);
	MLX5_SET(page_fault_resume_in, in, token, pfault->token);
	MLX5_SET(page_fault_resume_in, in, wq_number, wq_num);
	MLX5_SET(page_fault_resume_in, in, error, !!error);

	err = mlx5_cmd_exec(dev->mdev, in, sizeof(in), out, sizeof(out));
	if (err)
		mlx5_ib_err(dev, "Failed to resolve the page fault on WQ 0x%x err %d\n",
			    wq_num, err);
}

static struct mlx5_ib_mr *implicit_get_child_mr(struct mlx5_ib_mr *imr,
						unsigned long idx)
{
	struct ib_umem_odp *odp;
	struct mlx5_ib_mr *mr;
	struct mlx5_ib_mr *ret;
	int err;

	odp = ib_umem_odp_alloc_child(to_ib_umem_odp(imr->umem),
				      idx * MLX5_IMR_MTT_SIZE,
				      MLX5_IMR_MTT_SIZE);
	if (IS_ERR(odp))
		return ERR_CAST(odp);

	ret = mr = mlx5_mr_cache_alloc(imr->dev, MLX5_IMR_MTT_CACHE_ENTRY);
	if (IS_ERR(mr))
		goto out_umem;

	mr->ibmr.pd = imr->ibmr.pd;
	mr->access_flags = imr->access_flags;
	mr->umem = &odp->umem;
	mr->ibmr.lkey = mr->mmkey.key;
	mr->ibmr.rkey = mr->mmkey.key;
	mr->mmkey.iova = idx * MLX5_IMR_MTT_SIZE;
	mr->parent = imr;
	odp->private = mr;

	err = mlx5_ib_update_xlt(mr, 0,
				 MLX5_IMR_MTT_ENTRIES,
				 PAGE_SHIFT,
				 MLX5_IB_UPD_XLT_ZAP |
				 MLX5_IB_UPD_XLT_ENABLE);
	if (err) {
		ret = ERR_PTR(err);
		goto out_mr;
	}

	/*
	 * Once the store to either xarray completes any error unwind has to
	 * use synchronize_srcu(). Avoid this with xa_reserve()
	 */
	ret = xa_cmpxchg(&imr->implicit_children, idx, NULL, mr,
			 GFP_KERNEL);
	if (unlikely(ret)) {
		if (xa_is_err(ret)) {
			ret = ERR_PTR(xa_err(ret));
			goto out_mr;
		}
		/*
		 * Another thread beat us to creating the child mr, use
		 * theirs.
		 */
		goto out_mr;
	}

	mlx5_ib_dbg(imr->dev, "key %x mr %p\n", mr->mmkey.key, mr);
	return mr;

out_mr:
	mlx5_mr_cache_free(imr->dev, mr);
out_umem:
	ib_umem_odp_release(odp);
	return ret;
}

struct mlx5_ib_mr *mlx5_ib_alloc_implicit_mr(struct mlx5_ib_pd *pd,
					     struct ib_udata *udata,
					     int access_flags)
{
	struct mlx5_ib_dev *dev = to_mdev(pd->ibpd.device);
	struct ib_umem_odp *umem_odp;
	struct mlx5_ib_mr *imr;
	int err;

	umem_odp = ib_umem_odp_alloc_implicit(udata, access_flags);
	if (IS_ERR(umem_odp))
		return ERR_CAST(umem_odp);

	imr = mlx5_mr_cache_alloc(dev, MLX5_IMR_KSM_CACHE_ENTRY);
	if (IS_ERR(imr)) {
		err = PTR_ERR(imr);
		goto out_umem;
	}

	imr->ibmr.pd = &pd->ibpd;
	imr->access_flags = access_flags;
	imr->mmkey.iova = 0;
	imr->umem = &umem_odp->umem;
	imr->ibmr.lkey = imr->mmkey.key;
	imr->ibmr.rkey = imr->mmkey.key;
	imr->umem = &umem_odp->umem;
	atomic_set(&imr->num_deferred_work, 0);
	xa_init(&imr->implicit_children);

	err = mlx5_ib_update_xlt(imr, 0,
				 mlx5_imr_ksm_entries,
				 MLX5_KSM_PAGE_SHIFT,
				 MLX5_IB_UPD_XLT_INDIRECT |
				 MLX5_IB_UPD_XLT_ZAP |
				 MLX5_IB_UPD_XLT_ENABLE);
	if (err)
		goto out_mr;

<<<<<<< HEAD
	imr->is_odp_implicit = true;

=======
	err = xa_err(xa_store(&dev->odp_mkeys, mlx5_base_mkey(imr->mmkey.key),
			      &imr->mmkey, GFP_KERNEL));
	if (err)
		goto out_mr;

	mlx5_ib_dbg(dev, "key %x mr %p\n", imr->mmkey.key, imr);
>>>>>>> 46870b23
	return imr;
out_mr:
	mlx5_ib_err(dev, "Failed to register MKEY %d\n", err);
	mlx5_mr_cache_free(dev, imr);
out_umem:
	ib_umem_odp_release(umem_odp);
	return ERR_PTR(err);
}

void mlx5_ib_free_implicit_mr(struct mlx5_ib_mr *imr)
{
	struct ib_umem_odp *odp_imr = to_ib_umem_odp(imr->umem);
	struct mlx5_ib_dev *dev = imr->dev;
	struct list_head destroy_list;
	struct mlx5_ib_mr *mtt;
	struct mlx5_ib_mr *tmp;
	unsigned long idx;

	INIT_LIST_HEAD(&destroy_list);

	xa_erase(&dev->odp_mkeys, mlx5_base_mkey(imr->mmkey.key));
	/*
	 * This stops the SRCU protected page fault path from touching either
	 * the imr or any children. The page fault path can only reach the
	 * children xarray via the imr.
	 */
	synchronize_srcu(&dev->odp_srcu);

	xa_lock(&imr->implicit_children);
	xa_for_each (&imr->implicit_children, idx, mtt) {
		__xa_erase(&imr->implicit_children, idx);
		list_add(&mtt->odp_destroy.elm, &destroy_list);
	}
	xa_unlock(&imr->implicit_children);

	/*
	 * num_deferred_work can only be incremented inside the odp_srcu, or
	 * under xa_lock while the child is in the xarray. Thus at this point
	 * it is only decreasing, and all work holding it is now on the wq.
	 */
	if (atomic_read(&imr->num_deferred_work)) {
		flush_workqueue(system_unbound_wq);
		WARN_ON(atomic_read(&imr->num_deferred_work));
	}

	/*
	 * Fence the imr before we destroy the children. This allows us to
	 * skip updating the XLT of the imr during destroy of the child mkey
	 * the imr points to.
	 */
	mlx5_mr_cache_invalidate(imr);

	list_for_each_entry_safe (mtt, tmp, &destroy_list, odp_destroy.elm)
		free_implicit_child_mr(mtt, false);

	mlx5_mr_cache_free(dev, imr);
	ib_umem_odp_release(odp_imr);
}

/**
 * mlx5_ib_fence_odp_mr - Stop all access to the ODP MR
 * @mr: to fence
 *
 * On return no parallel threads will be touching this MR and no DMA will be
 * active.
 */
void mlx5_ib_fence_odp_mr(struct mlx5_ib_mr *mr)
{
	/* Prevent new page faults and prefetch requests from succeeding */
	xa_erase(&mr->dev->odp_mkeys, mlx5_base_mkey(mr->mmkey.key));

	/* Wait for all running page-fault handlers to finish. */
	synchronize_srcu(&mr->dev->odp_srcu);

	if (atomic_read(&mr->num_deferred_work)) {
		flush_workqueue(system_unbound_wq);
		WARN_ON(atomic_read(&mr->num_deferred_work));
	}

	dma_fence_odp_mr(mr);
}

#define MLX5_PF_FLAGS_DOWNGRADE BIT(1)
static int pagefault_real_mr(struct mlx5_ib_mr *mr, struct ib_umem_odp *odp,
			     u64 user_va, size_t bcnt, u32 *bytes_mapped,
			     u32 flags)
{
	int current_seq, page_shift, ret, np;
	bool downgrade = flags & MLX5_PF_FLAGS_DOWNGRADE;
	u64 access_mask;
	u64 start_idx, page_mask;

	page_shift = odp->page_shift;
	page_mask = ~(BIT(page_shift) - 1);
	start_idx = (user_va - (mr->mmkey.iova & page_mask)) >> page_shift;
	access_mask = ODP_READ_ALLOWED_BIT;

	if (odp->umem.writable && !downgrade)
		access_mask |= ODP_WRITE_ALLOWED_BIT;

	current_seq = READ_ONCE(odp->notifiers_seq);
	/*
	 * Ensure the sequence number is valid for some time before we call
	 * gup.
	 */
	smp_rmb();

	np = ib_umem_odp_map_dma_pages(odp, user_va, bcnt, access_mask,
				       current_seq);
	if (np < 0)
		return np;

	mutex_lock(&odp->umem_mutex);
	if (!ib_umem_mmu_notifier_retry(odp, current_seq)) {
		/*
		 * No need to check whether the MTTs really belong to
		 * this MR, since ib_umem_odp_map_dma_pages already
		 * checks this.
		 */
		ret = mlx5_ib_update_xlt(mr, start_idx, np,
					 page_shift, MLX5_IB_UPD_XLT_ATOMIC);
	} else {
		ret = -EAGAIN;
	}
	mutex_unlock(&odp->umem_mutex);

	if (ret < 0) {
		if (ret != -EAGAIN)
			mlx5_ib_err(mr->dev,
				    "Failed to update mkey page tables\n");
		goto out;
	}

	if (bytes_mapped) {
		u32 new_mappings = (np << page_shift) -
			(user_va - round_down(user_va, 1 << page_shift));

		*bytes_mapped += min_t(u32, new_mappings, bcnt);
	}

	return np << (page_shift - PAGE_SHIFT);

out:
	if (ret == -EAGAIN) {
		unsigned long timeout = msecs_to_jiffies(MMU_NOTIFIER_TIMEOUT);

		if (!wait_for_completion_timeout(&odp->notifier_completion,
						 timeout)) {
			mlx5_ib_warn(
				mr->dev,
				"timeout waiting for mmu notifier. seq %d against %d. notifiers_count=%d\n",
				current_seq, odp->notifiers_seq,
				odp->notifiers_count);
		}
	}

	return ret;
}

static int pagefault_implicit_mr(struct mlx5_ib_mr *imr,
				 struct ib_umem_odp *odp_imr, u64 user_va,
				 size_t bcnt, u32 *bytes_mapped, u32 flags)
{
	unsigned long end_idx = (user_va + bcnt - 1) >> MLX5_IMR_MTT_SHIFT;
	unsigned long upd_start_idx = end_idx + 1;
	unsigned long upd_len = 0;
	unsigned long npages = 0;
	int err;
	int ret;

	if (unlikely(user_va >= mlx5_imr_ksm_entries * MLX5_IMR_MTT_SIZE ||
		     mlx5_imr_ksm_entries * MLX5_IMR_MTT_SIZE - user_va < bcnt))
		return -EFAULT;

	/* Fault each child mr that intersects with our interval. */
	while (bcnt) {
		unsigned long idx = user_va >> MLX5_IMR_MTT_SHIFT;
		struct ib_umem_odp *umem_odp;
		struct mlx5_ib_mr *mtt;
		u64 len;

		mtt = xa_load(&imr->implicit_children, idx);
		if (unlikely(!mtt)) {
			mtt = implicit_get_child_mr(imr, idx);
			if (IS_ERR(mtt)) {
				ret = PTR_ERR(mtt);
				goto out;
			}
			upd_start_idx = min(upd_start_idx, idx);
			upd_len = idx - upd_start_idx + 1;
		}

		umem_odp = to_ib_umem_odp(mtt->umem);
		len = min_t(u64, user_va + bcnt, ib_umem_end(umem_odp)) -
		      user_va;

		ret = pagefault_real_mr(mtt, umem_odp, user_va, len,
					bytes_mapped, flags);
		if (ret < 0)
			goto out;
		user_va += len;
		bcnt -= len;
		npages += ret;
	}

	ret = npages;

	/*
	 * Any time the implicit_children are changed we must perform an
	 * update of the xlt before exiting to ensure the HW and the
	 * implicit_children remains synchronized.
	 */
out:
	if (likely(!upd_len))
		return ret;

	/*
	 * Notice this is not strictly ordered right, the KSM is updated after
	 * the implicit_children is updated, so a parallel page fault could
	 * see a MR that is not yet visible in the KSM.  This is similar to a
	 * parallel page fault seeing a MR that is being concurrently removed
	 * from the KSM. Both of these improbable situations are resolved
	 * safely by resuming the HW and then taking another page fault. The
	 * next pagefault handler will see the new information.
	 */
	mutex_lock(&odp_imr->umem_mutex);
	err = mlx5_ib_update_xlt(imr, upd_start_idx, upd_len, 0,
				 MLX5_IB_UPD_XLT_INDIRECT |
					 MLX5_IB_UPD_XLT_ATOMIC);
	mutex_unlock(&odp_imr->umem_mutex);
	if (err) {
		mlx5_ib_err(imr->dev, "Failed to update PAS\n");
		return err;
	}
	return ret;
}

/*
 * Returns:
 *  -EFAULT: The io_virt->bcnt is not within the MR, it covers pages that are
 *           not accessible, or the MR is no longer valid.
 *  -EAGAIN/-ENOMEM: The operation should be retried
 *
 *  -EINVAL/others: General internal malfunction
 *  >0: Number of pages mapped
 */
static int pagefault_mr(struct mlx5_ib_mr *mr, u64 io_virt, size_t bcnt,
			u32 *bytes_mapped, u32 flags)
{
	struct ib_umem_odp *odp = to_ib_umem_odp(mr->umem);

	if (!odp->is_implicit_odp) {
		if (unlikely(io_virt < ib_umem_start(odp) ||
			     ib_umem_end(odp) - io_virt < bcnt))
			return -EFAULT;
		return pagefault_real_mr(mr, odp, io_virt, bcnt, bytes_mapped,
					 flags);
	}
	return pagefault_implicit_mr(mr, odp, io_virt, bcnt, bytes_mapped,
				     flags);
}

struct pf_frame {
	struct pf_frame *next;
	u32 key;
	u64 io_virt;
	size_t bcnt;
	int depth;
};

static bool mkey_is_eq(struct mlx5_core_mkey *mmkey, u32 key)
{
	if (!mmkey)
		return false;
	if (mmkey->type == MLX5_MKEY_MW)
		return mlx5_base_mkey(mmkey->key) == mlx5_base_mkey(key);
	return mmkey->key == key;
}

static int get_indirect_num_descs(struct mlx5_core_mkey *mmkey)
{
	struct mlx5_ib_mw *mw;
	struct mlx5_ib_devx_mr *devx_mr;

	if (mmkey->type == MLX5_MKEY_MW) {
		mw = container_of(mmkey, struct mlx5_ib_mw, mmkey);
		return mw->ndescs;
	}

	devx_mr = container_of(mmkey, struct mlx5_ib_devx_mr,
			       mmkey);
	return devx_mr->ndescs;
}

/*
 * Handle a single data segment in a page-fault WQE or RDMA region.
 *
 * Returns number of OS pages retrieved on success. The caller may continue to
 * the next data segment.
 * Can return the following error codes:
 * -EAGAIN to designate a temporary error. The caller will abort handling the
 *  page fault and resolve it.
 * -EFAULT when there's an error mapping the requested pages. The caller will
 *  abort the page fault handling.
 */
static int pagefault_single_data_segment(struct mlx5_ib_dev *dev,
					 struct ib_pd *pd, u32 key,
					 u64 io_virt, size_t bcnt,
					 u32 *bytes_committed,
					 u32 *bytes_mapped)
{
	int npages = 0, srcu_key, ret, i, outlen, cur_outlen = 0, depth = 0;
	struct pf_frame *head = NULL, *frame;
	struct mlx5_core_mkey *mmkey;
	struct mlx5_ib_mr *mr;
	struct mlx5_klm *pklm;
	u32 *out = NULL;
	size_t offset;
	int ndescs;

	srcu_key = srcu_read_lock(&dev->odp_srcu);

	io_virt += *bytes_committed;
	bcnt -= *bytes_committed;

next_mr:
	mmkey = xa_load(&dev->odp_mkeys, mlx5_base_mkey(key));
	if (!mmkey) {
		mlx5_ib_dbg(
			dev,
			"skipping non ODP MR (lkey=0x%06x) in page fault handler.\n",
			key);
		if (bytes_mapped)
			*bytes_mapped += bcnt;
		/*
		 * The user could specify a SGL with multiple lkeys and only
		 * some of them are ODP. Treat the non-ODP ones as fully
		 * faulted.
		 */
		ret = 0;
		goto srcu_unlock;
	}
	if (!mkey_is_eq(mmkey, key)) {
		mlx5_ib_dbg(dev, "failed to find mkey %x\n", key);
		ret = -EFAULT;
		goto srcu_unlock;
	}

	switch (mmkey->type) {
	case MLX5_MKEY_MR:
		mr = container_of(mmkey, struct mlx5_ib_mr, mmkey);

		ret = pagefault_mr(mr, io_virt, bcnt, bytes_mapped, 0);
		if (ret < 0)
			goto srcu_unlock;

		/*
		 * When prefetching a page, page fault is generated
		 * in order to bring the page to the main memory.
		 * In the current flow, page faults are being counted.
		 */
		mlx5_update_odp_stats(mr, faults, ret);

		npages += ret;
		ret = 0;
		break;

	case MLX5_MKEY_MW:
	case MLX5_MKEY_INDIRECT_DEVX:
		ndescs = get_indirect_num_descs(mmkey);

		if (depth >= MLX5_CAP_GEN(dev->mdev, max_indirection)) {
			mlx5_ib_dbg(dev, "indirection level exceeded\n");
			ret = -EFAULT;
			goto srcu_unlock;
		}

		outlen = MLX5_ST_SZ_BYTES(query_mkey_out) +
			sizeof(*pklm) * (ndescs - 2);

		if (outlen > cur_outlen) {
			kfree(out);
			out = kzalloc(outlen, GFP_KERNEL);
			if (!out) {
				ret = -ENOMEM;
				goto srcu_unlock;
			}
			cur_outlen = outlen;
		}

		pklm = (struct mlx5_klm *)MLX5_ADDR_OF(query_mkey_out, out,
						       bsf0_klm0_pas_mtt0_1);

		ret = mlx5_core_query_mkey(dev->mdev, mmkey, out, outlen);
		if (ret)
			goto srcu_unlock;

		offset = io_virt - MLX5_GET64(query_mkey_out, out,
					      memory_key_mkey_entry.start_addr);

		for (i = 0; bcnt && i < ndescs; i++, pklm++) {
			if (offset >= be32_to_cpu(pklm->bcount)) {
				offset -= be32_to_cpu(pklm->bcount);
				continue;
			}

			frame = kzalloc(sizeof(*frame), GFP_KERNEL);
			if (!frame) {
				ret = -ENOMEM;
				goto srcu_unlock;
			}

			frame->key = be32_to_cpu(pklm->key);
			frame->io_virt = be64_to_cpu(pklm->va) + offset;
			frame->bcnt = min_t(size_t, bcnt,
					    be32_to_cpu(pklm->bcount) - offset);
			frame->depth = depth + 1;
			frame->next = head;
			head = frame;

			bcnt -= frame->bcnt;
			offset = 0;
		}
		break;

	default:
		mlx5_ib_dbg(dev, "wrong mkey type %d\n", mmkey->type);
		ret = -EFAULT;
		goto srcu_unlock;
	}

	if (head) {
		frame = head;
		head = frame->next;

		key = frame->key;
		io_virt = frame->io_virt;
		bcnt = frame->bcnt;
		depth = frame->depth;
		kfree(frame);

		goto next_mr;
	}

srcu_unlock:
	while (head) {
		frame = head;
		head = frame->next;
		kfree(frame);
	}
	kfree(out);

	srcu_read_unlock(&dev->odp_srcu, srcu_key);
	*bytes_committed = 0;
	return ret ? ret : npages;
}

/**
 * Parse a series of data segments for page fault handling.
 *
 * @pfault contains page fault information.
 * @wqe points at the first data segment in the WQE.
 * @wqe_end points after the end of the WQE.
 * @bytes_mapped receives the number of bytes that the function was able to
 *               map. This allows the caller to decide intelligently whether
 *               enough memory was mapped to resolve the page fault
 *               successfully (e.g. enough for the next MTU, or the entire
 *               WQE).
 * @total_wqe_bytes receives the total data size of this WQE in bytes (minus
 *                  the committed bytes).
 *
 * Returns the number of pages loaded if positive, zero for an empty WQE, or a
 * negative error code.
 */
static int pagefault_data_segments(struct mlx5_ib_dev *dev,
				   struct mlx5_pagefault *pfault,
				   void *wqe,
				   void *wqe_end, u32 *bytes_mapped,
				   u32 *total_wqe_bytes, bool receive_queue)
{
	int ret = 0, npages = 0;
	u64 io_virt;
	u32 key;
	u32 byte_count;
	size_t bcnt;
	int inline_segment;

	if (bytes_mapped)
		*bytes_mapped = 0;
	if (total_wqe_bytes)
		*total_wqe_bytes = 0;

	while (wqe < wqe_end) {
		struct mlx5_wqe_data_seg *dseg = wqe;

		io_virt = be64_to_cpu(dseg->addr);
		key = be32_to_cpu(dseg->lkey);
		byte_count = be32_to_cpu(dseg->byte_count);
		inline_segment = !!(byte_count &  MLX5_INLINE_SEG);
		bcnt	       = byte_count & ~MLX5_INLINE_SEG;

		if (inline_segment) {
			bcnt = bcnt & MLX5_WQE_INLINE_SEG_BYTE_COUNT_MASK;
			wqe += ALIGN(sizeof(struct mlx5_wqe_inline_seg) + bcnt,
				     16);
		} else {
			wqe += sizeof(*dseg);
		}

		/* receive WQE end of sg list. */
		if (receive_queue && bcnt == 0 && key == MLX5_INVALID_LKEY &&
		    io_virt == 0)
			break;

		if (!inline_segment && total_wqe_bytes) {
			*total_wqe_bytes += bcnt - min_t(size_t, bcnt,
					pfault->bytes_committed);
		}

		/* A zero length data segment designates a length of 2GB. */
		if (bcnt == 0)
			bcnt = 1U << 31;

		if (inline_segment || bcnt <= pfault->bytes_committed) {
			pfault->bytes_committed -=
				min_t(size_t, bcnt,
				      pfault->bytes_committed);
			continue;
		}

		ret = pagefault_single_data_segment(dev, NULL, key,
						    io_virt, bcnt,
						    &pfault->bytes_committed,
						    bytes_mapped);
		if (ret < 0)
			break;
		npages += ret;
	}

	return ret < 0 ? ret : npages;
}

/*
 * Parse initiator WQE. Advances the wqe pointer to point at the
 * scatter-gather list, and set wqe_end to the end of the WQE.
 */
static int mlx5_ib_mr_initiator_pfault_handler(
	struct mlx5_ib_dev *dev, struct mlx5_pagefault *pfault,
	struct mlx5_ib_qp *qp, void **wqe, void **wqe_end, int wqe_length)
{
	struct mlx5_wqe_ctrl_seg *ctrl = *wqe;
	u16 wqe_index = pfault->wqe.wqe_index;
	struct mlx5_base_av *av;
	unsigned ds, opcode;
	u32 qpn = qp->trans_qp.base.mqp.qpn;

	ds = be32_to_cpu(ctrl->qpn_ds) & MLX5_WQE_CTRL_DS_MASK;
	if (ds * MLX5_WQE_DS_UNITS > wqe_length) {
		mlx5_ib_err(dev, "Unable to read the complete WQE. ds = 0x%x, ret = 0x%x\n",
			    ds, wqe_length);
		return -EFAULT;
	}

	if (ds == 0) {
		mlx5_ib_err(dev, "Got WQE with zero DS. wqe_index=%x, qpn=%x\n",
			    wqe_index, qpn);
		return -EFAULT;
	}

	*wqe_end = *wqe + ds * MLX5_WQE_DS_UNITS;
	*wqe += sizeof(*ctrl);

	opcode = be32_to_cpu(ctrl->opmod_idx_opcode) &
		 MLX5_WQE_CTRL_OPCODE_MASK;

	if (qp->ibqp.qp_type == IB_QPT_XRC_INI)
		*wqe += sizeof(struct mlx5_wqe_xrc_seg);

	if (qp->ibqp.qp_type == IB_QPT_UD ||
	    qp->qp_sub_type == MLX5_IB_QPT_DCI) {
		av = *wqe;
		if (av->dqp_dct & cpu_to_be32(MLX5_EXTENDED_UD_AV))
			*wqe += sizeof(struct mlx5_av);
		else
			*wqe += sizeof(struct mlx5_base_av);
	}

	switch (opcode) {
	case MLX5_OPCODE_RDMA_WRITE:
	case MLX5_OPCODE_RDMA_WRITE_IMM:
	case MLX5_OPCODE_RDMA_READ:
		*wqe += sizeof(struct mlx5_wqe_raddr_seg);
		break;
	case MLX5_OPCODE_ATOMIC_CS:
	case MLX5_OPCODE_ATOMIC_FA:
		*wqe += sizeof(struct mlx5_wqe_raddr_seg);
		*wqe += sizeof(struct mlx5_wqe_atomic_seg);
		break;
	}

	return 0;
}

/*
 * Parse responder WQE and set wqe_end to the end of the WQE.
 */
static int mlx5_ib_mr_responder_pfault_handler_srq(struct mlx5_ib_dev *dev,
						   struct mlx5_ib_srq *srq,
						   void **wqe, void **wqe_end,
						   int wqe_length)
{
	int wqe_size = 1 << srq->msrq.wqe_shift;

	if (wqe_size > wqe_length) {
		mlx5_ib_err(dev, "Couldn't read all of the receive WQE's content\n");
		return -EFAULT;
	}

	*wqe_end = *wqe + wqe_size;
	*wqe += sizeof(struct mlx5_wqe_srq_next_seg);

	return 0;
}

static int mlx5_ib_mr_responder_pfault_handler_rq(struct mlx5_ib_dev *dev,
						  struct mlx5_ib_qp *qp,
						  void *wqe, void **wqe_end,
						  int wqe_length)
{
	struct mlx5_ib_wq *wq = &qp->rq;
	int wqe_size = 1 << wq->wqe_shift;

	if (qp->wq_sig) {
		mlx5_ib_err(dev, "ODP fault with WQE signatures is not supported\n");
		return -EFAULT;
	}

	if (wqe_size > wqe_length) {
		mlx5_ib_err(dev, "Couldn't read all of the receive WQE's content\n");
		return -EFAULT;
	}

	*wqe_end = wqe + wqe_size;

	return 0;
}

static inline struct mlx5_core_rsc_common *odp_get_rsc(struct mlx5_ib_dev *dev,
						       u32 wq_num, int pf_type)
{
	struct mlx5_core_rsc_common *common = NULL;
	struct mlx5_core_srq *srq;

	switch (pf_type) {
	case MLX5_WQE_PF_TYPE_RMP:
		srq = mlx5_cmd_get_srq(dev, wq_num);
		if (srq)
			common = &srq->common;
		break;
	case MLX5_WQE_PF_TYPE_REQ_SEND_OR_WRITE:
	case MLX5_WQE_PF_TYPE_RESP:
	case MLX5_WQE_PF_TYPE_REQ_READ_OR_ATOMIC:
		common = mlx5_core_res_hold(dev->mdev, wq_num, MLX5_RES_QP);
		break;
	default:
		break;
	}

	return common;
}

static inline struct mlx5_ib_qp *res_to_qp(struct mlx5_core_rsc_common *res)
{
	struct mlx5_core_qp *mqp = (struct mlx5_core_qp *)res;

	return to_mibqp(mqp);
}

static inline struct mlx5_ib_srq *res_to_srq(struct mlx5_core_rsc_common *res)
{
	struct mlx5_core_srq *msrq =
		container_of(res, struct mlx5_core_srq, common);

	return to_mibsrq(msrq);
}

static void mlx5_ib_mr_wqe_pfault_handler(struct mlx5_ib_dev *dev,
					  struct mlx5_pagefault *pfault)
{
	bool sq = pfault->type & MLX5_PFAULT_REQUESTOR;
	u16 wqe_index = pfault->wqe.wqe_index;
	void *wqe, *wqe_start = NULL, *wqe_end = NULL;
	u32 bytes_mapped, total_wqe_bytes;
	struct mlx5_core_rsc_common *res;
	int resume_with_error = 1;
	struct mlx5_ib_qp *qp;
	size_t bytes_copied;
	int ret = 0;

	res = odp_get_rsc(dev, pfault->wqe.wq_num, pfault->type);
	if (!res) {
		mlx5_ib_dbg(dev, "wqe page fault for missing resource %d\n", pfault->wqe.wq_num);
		return;
	}

	if (res->res != MLX5_RES_QP && res->res != MLX5_RES_SRQ &&
	    res->res != MLX5_RES_XSRQ) {
		mlx5_ib_err(dev, "wqe page fault for unsupported type %d\n",
			    pfault->type);
		goto resolve_page_fault;
	}

	wqe_start = (void *)__get_free_page(GFP_KERNEL);
	if (!wqe_start) {
		mlx5_ib_err(dev, "Error allocating memory for IO page fault handling.\n");
		goto resolve_page_fault;
	}

	wqe = wqe_start;
	qp = (res->res == MLX5_RES_QP) ? res_to_qp(res) : NULL;
	if (qp && sq) {
		ret = mlx5_ib_read_user_wqe_sq(qp, wqe_index, wqe, PAGE_SIZE,
					       &bytes_copied);
		if (ret)
			goto read_user;
		ret = mlx5_ib_mr_initiator_pfault_handler(
			dev, pfault, qp, &wqe, &wqe_end, bytes_copied);
	} else if (qp && !sq) {
		ret = mlx5_ib_read_user_wqe_rq(qp, wqe_index, wqe, PAGE_SIZE,
					       &bytes_copied);
		if (ret)
			goto read_user;
		ret = mlx5_ib_mr_responder_pfault_handler_rq(
			dev, qp, wqe, &wqe_end, bytes_copied);
	} else if (!qp) {
		struct mlx5_ib_srq *srq = res_to_srq(res);

		ret = mlx5_ib_read_user_wqe_srq(srq, wqe_index, wqe, PAGE_SIZE,
						&bytes_copied);
		if (ret)
			goto read_user;
		ret = mlx5_ib_mr_responder_pfault_handler_srq(
			dev, srq, &wqe, &wqe_end, bytes_copied);
	}

	if (ret < 0 || wqe >= wqe_end)
		goto resolve_page_fault;

	ret = pagefault_data_segments(dev, pfault, wqe, wqe_end, &bytes_mapped,
				      &total_wqe_bytes, !sq);
	if (ret == -EAGAIN)
		goto out;

	if (ret < 0 || total_wqe_bytes > bytes_mapped)
		goto resolve_page_fault;

out:
	ret = 0;
	resume_with_error = 0;

read_user:
	if (ret)
		mlx5_ib_err(
			dev,
			"Failed reading a WQE following page fault, error %d, wqe_index %x, qpn %x\n",
			ret, wqe_index, pfault->token);

resolve_page_fault:
	mlx5_ib_page_fault_resume(dev, pfault, resume_with_error);
	mlx5_ib_dbg(dev, "PAGE FAULT completed. QP 0x%x resume_with_error=%d, type: 0x%x\n",
		    pfault->wqe.wq_num, resume_with_error,
		    pfault->type);
	mlx5_core_res_put(res);
	free_page((unsigned long)wqe_start);
}

static int pages_in_range(u64 address, u32 length)
{
	return (ALIGN(address + length, PAGE_SIZE) -
		(address & PAGE_MASK)) >> PAGE_SHIFT;
}

static void mlx5_ib_mr_rdma_pfault_handler(struct mlx5_ib_dev *dev,
					   struct mlx5_pagefault *pfault)
{
	u64 address;
	u32 length;
	u32 prefetch_len = pfault->bytes_committed;
	int prefetch_activated = 0;
	u32 rkey = pfault->rdma.r_key;
	int ret;

	/* The RDMA responder handler handles the page fault in two parts.
	 * First it brings the necessary pages for the current packet
	 * (and uses the pfault context), and then (after resuming the QP)
	 * prefetches more pages. The second operation cannot use the pfault
	 * context and therefore uses the dummy_pfault context allocated on
	 * the stack */
	pfault->rdma.rdma_va += pfault->bytes_committed;
	pfault->rdma.rdma_op_len -= min(pfault->bytes_committed,
					 pfault->rdma.rdma_op_len);
	pfault->bytes_committed = 0;

	address = pfault->rdma.rdma_va;
	length  = pfault->rdma.rdma_op_len;

	/* For some operations, the hardware cannot tell the exact message
	 * length, and in those cases it reports zero. Use prefetch
	 * logic. */
	if (length == 0) {
		prefetch_activated = 1;
		length = pfault->rdma.packet_size;
		prefetch_len = min(MAX_PREFETCH_LEN, prefetch_len);
	}

	ret = pagefault_single_data_segment(dev, NULL, rkey, address, length,
					    &pfault->bytes_committed, NULL);
	if (ret == -EAGAIN) {
		/* We're racing with an invalidation, don't prefetch */
		prefetch_activated = 0;
	} else if (ret < 0 || pages_in_range(address, length) > ret) {
		mlx5_ib_page_fault_resume(dev, pfault, 1);
		if (ret != -ENOENT)
			mlx5_ib_dbg(dev, "PAGE FAULT error %d. QP 0x%x, type: 0x%x\n",
				    ret, pfault->token, pfault->type);
		return;
	}

	mlx5_ib_page_fault_resume(dev, pfault, 0);
	mlx5_ib_dbg(dev, "PAGE FAULT completed. QP 0x%x, type: 0x%x, prefetch_activated: %d\n",
		    pfault->token, pfault->type,
		    prefetch_activated);

	/* At this point, there might be a new pagefault already arriving in
	 * the eq, switch to the dummy pagefault for the rest of the
	 * processing. We're still OK with the objects being alive as the
	 * work-queue is being fenced. */

	if (prefetch_activated) {
		u32 bytes_committed = 0;

		ret = pagefault_single_data_segment(dev, NULL, rkey, address,
						    prefetch_len,
						    &bytes_committed, NULL);
		if (ret < 0 && ret != -EAGAIN) {
			mlx5_ib_dbg(dev, "Prefetch failed. ret: %d, QP 0x%x, address: 0x%.16llx, length = 0x%.16x\n",
				    ret, pfault->token, address, prefetch_len);
		}
	}
}

static void mlx5_ib_pfault(struct mlx5_ib_dev *dev, struct mlx5_pagefault *pfault)
{
	u8 event_subtype = pfault->event_subtype;

	switch (event_subtype) {
	case MLX5_PFAULT_SUBTYPE_WQE:
		mlx5_ib_mr_wqe_pfault_handler(dev, pfault);
		break;
	case MLX5_PFAULT_SUBTYPE_RDMA:
		mlx5_ib_mr_rdma_pfault_handler(dev, pfault);
		break;
	default:
		mlx5_ib_err(dev, "Invalid page fault event subtype: 0x%x\n",
			    event_subtype);
		mlx5_ib_page_fault_resume(dev, pfault, 1);
	}
}

static void mlx5_ib_eqe_pf_action(struct work_struct *work)
{
	struct mlx5_pagefault *pfault = container_of(work,
						     struct mlx5_pagefault,
						     work);
	struct mlx5_ib_pf_eq *eq = pfault->eq;

	mlx5_ib_pfault(eq->dev, pfault);
	mempool_free(pfault, eq->pool);
}

static void mlx5_ib_eq_pf_process(struct mlx5_ib_pf_eq *eq)
{
	struct mlx5_eqe_page_fault *pf_eqe;
	struct mlx5_pagefault *pfault;
	struct mlx5_eqe *eqe;
	int cc = 0;

	while ((eqe = mlx5_eq_get_eqe(eq->core, cc))) {
		pfault = mempool_alloc(eq->pool, GFP_ATOMIC);
		if (!pfault) {
			schedule_work(&eq->work);
			break;
		}

		pf_eqe = &eqe->data.page_fault;
		pfault->event_subtype = eqe->sub_type;
		pfault->bytes_committed = be32_to_cpu(pf_eqe->bytes_committed);

		mlx5_ib_dbg(eq->dev,
			    "PAGE_FAULT: subtype: 0x%02x, bytes_committed: 0x%06x\n",
			    eqe->sub_type, pfault->bytes_committed);

		switch (eqe->sub_type) {
		case MLX5_PFAULT_SUBTYPE_RDMA:
			/* RDMA based event */
			pfault->type =
				be32_to_cpu(pf_eqe->rdma.pftype_token) >> 24;
			pfault->token =
				be32_to_cpu(pf_eqe->rdma.pftype_token) &
				MLX5_24BIT_MASK;
			pfault->rdma.r_key =
				be32_to_cpu(pf_eqe->rdma.r_key);
			pfault->rdma.packet_size =
				be16_to_cpu(pf_eqe->rdma.packet_length);
			pfault->rdma.rdma_op_len =
				be32_to_cpu(pf_eqe->rdma.rdma_op_len);
			pfault->rdma.rdma_va =
				be64_to_cpu(pf_eqe->rdma.rdma_va);
			mlx5_ib_dbg(eq->dev,
				    "PAGE_FAULT: type:0x%x, token: 0x%06x, r_key: 0x%08x\n",
				    pfault->type, pfault->token,
				    pfault->rdma.r_key);
			mlx5_ib_dbg(eq->dev,
				    "PAGE_FAULT: rdma_op_len: 0x%08x, rdma_va: 0x%016llx\n",
				    pfault->rdma.rdma_op_len,
				    pfault->rdma.rdma_va);
			break;

		case MLX5_PFAULT_SUBTYPE_WQE:
			/* WQE based event */
			pfault->type =
				(be32_to_cpu(pf_eqe->wqe.pftype_wq) >> 24) & 0x7;
			pfault->token =
				be32_to_cpu(pf_eqe->wqe.token);
			pfault->wqe.wq_num =
				be32_to_cpu(pf_eqe->wqe.pftype_wq) &
				MLX5_24BIT_MASK;
			pfault->wqe.wqe_index =
				be16_to_cpu(pf_eqe->wqe.wqe_index);
			pfault->wqe.packet_size =
				be16_to_cpu(pf_eqe->wqe.packet_length);
			mlx5_ib_dbg(eq->dev,
				    "PAGE_FAULT: type:0x%x, token: 0x%06x, wq_num: 0x%06x, wqe_index: 0x%04x\n",
				    pfault->type, pfault->token,
				    pfault->wqe.wq_num,
				    pfault->wqe.wqe_index);
			break;

		default:
			mlx5_ib_warn(eq->dev,
				     "Unsupported page fault event sub-type: 0x%02hhx\n",
				     eqe->sub_type);
			/* Unsupported page faults should still be
			 * resolved by the page fault handler
			 */
		}

		pfault->eq = eq;
		INIT_WORK(&pfault->work, mlx5_ib_eqe_pf_action);
		queue_work(eq->wq, &pfault->work);

		cc = mlx5_eq_update_cc(eq->core, ++cc);
	}

	mlx5_eq_update_ci(eq->core, cc, 1);
}

static int mlx5_ib_eq_pf_int(struct notifier_block *nb, unsigned long type,
			     void *data)
{
	struct mlx5_ib_pf_eq *eq =
		container_of(nb, struct mlx5_ib_pf_eq, irq_nb);
	unsigned long flags;

	if (spin_trylock_irqsave(&eq->lock, flags)) {
		mlx5_ib_eq_pf_process(eq);
		spin_unlock_irqrestore(&eq->lock, flags);
	} else {
		schedule_work(&eq->work);
	}

	return IRQ_HANDLED;
}

/* mempool_refill() was proposed but unfortunately wasn't accepted
 * http://lkml.iu.edu/hypermail/linux/kernel/1512.1/05073.html
 * Cheap workaround.
 */
static void mempool_refill(mempool_t *pool)
{
	while (pool->curr_nr < pool->min_nr)
		mempool_free(mempool_alloc(pool, GFP_KERNEL), pool);
}

static void mlx5_ib_eq_pf_action(struct work_struct *work)
{
	struct mlx5_ib_pf_eq *eq =
		container_of(work, struct mlx5_ib_pf_eq, work);

	mempool_refill(eq->pool);

	spin_lock_irq(&eq->lock);
	mlx5_ib_eq_pf_process(eq);
	spin_unlock_irq(&eq->lock);
}

enum {
	MLX5_IB_NUM_PF_EQE	= 0x1000,
	MLX5_IB_NUM_PF_DRAIN	= 64,
};

static int
mlx5_ib_create_pf_eq(struct mlx5_ib_dev *dev, struct mlx5_ib_pf_eq *eq)
{
	struct mlx5_eq_param param = {};
	int err;

	INIT_WORK(&eq->work, mlx5_ib_eq_pf_action);
	spin_lock_init(&eq->lock);
	eq->dev = dev;

	eq->pool = mempool_create_kmalloc_pool(MLX5_IB_NUM_PF_DRAIN,
					       sizeof(struct mlx5_pagefault));
	if (!eq->pool)
		return -ENOMEM;

	eq->wq = alloc_workqueue("mlx5_ib_page_fault",
				 WQ_HIGHPRI | WQ_UNBOUND | WQ_MEM_RECLAIM,
				 MLX5_NUM_CMD_EQE);
	if (!eq->wq) {
		err = -ENOMEM;
		goto err_mempool;
	}

	eq->irq_nb.notifier_call = mlx5_ib_eq_pf_int;
	param = (struct mlx5_eq_param) {
		.irq_index = 0,
		.nent = MLX5_IB_NUM_PF_EQE,
	};
	param.mask[0] = 1ull << MLX5_EVENT_TYPE_PAGE_FAULT;
	eq->core = mlx5_eq_create_generic(dev->mdev, &param);
	if (IS_ERR(eq->core)) {
		err = PTR_ERR(eq->core);
		goto err_wq;
	}
	err = mlx5_eq_enable(dev->mdev, eq->core, &eq->irq_nb);
	if (err) {
		mlx5_ib_err(dev, "failed to enable odp EQ %d\n", err);
		goto err_eq;
	}

	return 0;
err_eq:
	mlx5_eq_destroy_generic(dev->mdev, eq->core);
err_wq:
	destroy_workqueue(eq->wq);
err_mempool:
	mempool_destroy(eq->pool);
	return err;
}

static int
mlx5_ib_destroy_pf_eq(struct mlx5_ib_dev *dev, struct mlx5_ib_pf_eq *eq)
{
	int err;

	mlx5_eq_disable(dev->mdev, eq->core, &eq->irq_nb);
	err = mlx5_eq_destroy_generic(dev->mdev, eq->core);
	cancel_work_sync(&eq->work);
	destroy_workqueue(eq->wq);
	mempool_destroy(eq->pool);

	return err;
}

void mlx5_odp_init_mr_cache_entry(struct mlx5_cache_ent *ent)
{
	if (!(ent->dev->odp_caps.general_caps & IB_ODP_SUPPORT_IMPLICIT))
		return;

	switch (ent->order - 2) {
	case MLX5_IMR_MTT_CACHE_ENTRY:
		ent->page = PAGE_SHIFT;
		ent->xlt = MLX5_IMR_MTT_ENTRIES *
			   sizeof(struct mlx5_mtt) /
			   MLX5_IB_UMR_OCTOWORD;
		ent->access_mode = MLX5_MKC_ACCESS_MODE_MTT;
		ent->limit = 0;
		break;

	case MLX5_IMR_KSM_CACHE_ENTRY:
		ent->page = MLX5_KSM_PAGE_SHIFT;
		ent->xlt = mlx5_imr_ksm_entries *
			   sizeof(struct mlx5_klm) /
			   MLX5_IB_UMR_OCTOWORD;
		ent->access_mode = MLX5_MKC_ACCESS_MODE_KSM;
		ent->limit = 0;
		break;
	}
}

static const struct ib_device_ops mlx5_ib_dev_odp_ops = {
	.advise_mr = mlx5_ib_advise_mr,
	.invalidate_range = mlx5_ib_invalidate_range,
};

int mlx5_ib_odp_init_one(struct mlx5_ib_dev *dev)
{
	int ret = 0;

	if (!(dev->odp_caps.general_caps & IB_ODP_SUPPORT))
		return ret;

	ib_set_device_ops(&dev->ib_dev, &mlx5_ib_dev_odp_ops);

	if (dev->odp_caps.general_caps & IB_ODP_SUPPORT_IMPLICIT) {
		ret = mlx5_cmd_null_mkey(dev->mdev, &dev->null_mkey);
		if (ret) {
			mlx5_ib_err(dev, "Error getting null_mkey %d\n", ret);
			return ret;
		}
	}

	ret = mlx5_ib_create_pf_eq(dev, &dev->odp_pf_eq);

	return ret;
}

void mlx5_ib_odp_cleanup_one(struct mlx5_ib_dev *dev)
{
	if (!(dev->odp_caps.general_caps & IB_ODP_SUPPORT))
		return;

	mlx5_ib_destroy_pf_eq(dev, &dev->odp_pf_eq);
}

int mlx5_ib_odp_init(void)
{
	mlx5_imr_ksm_entries = BIT_ULL(get_order(TASK_SIZE) -
				       MLX5_IMR_MTT_BITS);

	return 0;
}

struct prefetch_mr_work {
	struct work_struct work;
	u32 pf_flags;
	u32 num_sge;
	struct {
		u64 io_virt;
		struct mlx5_ib_mr *mr;
		size_t length;
	} frags[];
};

static void destroy_prefetch_work(struct prefetch_mr_work *work)
{
	u32 i;

	for (i = 0; i < work->num_sge; ++i)
		atomic_dec(&work->frags[i].mr->num_deferred_work);
	kvfree(work);
}

static struct mlx5_ib_mr *
get_prefetchable_mr(struct ib_pd *pd, enum ib_uverbs_advise_mr_advice advice,
		    u32 lkey)
{
	struct mlx5_ib_dev *dev = to_mdev(pd->device);
	struct mlx5_core_mkey *mmkey;
	struct ib_umem_odp *odp;
	struct mlx5_ib_mr *mr;

	lockdep_assert_held(&dev->odp_srcu);

	mmkey = xa_load(&dev->odp_mkeys, mlx5_base_mkey(lkey));
	if (!mmkey || mmkey->key != lkey || mmkey->type != MLX5_MKEY_MR)
		return NULL;

	mr = container_of(mmkey, struct mlx5_ib_mr, mmkey);

	if (mr->ibmr.pd != pd)
		return NULL;

	odp = to_ib_umem_odp(mr->umem);

	/* prefetch with write-access must be supported by the MR */
	if (advice == IB_UVERBS_ADVISE_MR_ADVICE_PREFETCH_WRITE &&
	    !odp->umem.writable)
		return NULL;

	return mr;
}

static void mlx5_ib_prefetch_mr_work(struct work_struct *w)
{
	struct prefetch_mr_work *work =
		container_of(w, struct prefetch_mr_work, work);
	u32 bytes_mapped = 0;
	u32 i;

	for (i = 0; i < work->num_sge; ++i)
		pagefault_mr(work->frags[i].mr, work->frags[i].io_virt,
			     work->frags[i].length, &bytes_mapped,
			     work->pf_flags);

	destroy_prefetch_work(work);
}

static bool init_prefetch_work(struct ib_pd *pd,
			       enum ib_uverbs_advise_mr_advice advice,
			       u32 pf_flags, struct prefetch_mr_work *work,
			       struct ib_sge *sg_list, u32 num_sge)
{
	u32 i;

	INIT_WORK(&work->work, mlx5_ib_prefetch_mr_work);
	work->pf_flags = pf_flags;

	for (i = 0; i < num_sge; ++i) {
		work->frags[i].io_virt = sg_list[i].addr;
		work->frags[i].length = sg_list[i].length;
		work->frags[i].mr =
			get_prefetchable_mr(pd, advice, sg_list[i].lkey);
		if (!work->frags[i].mr) {
			work->num_sge = i - 1;
			if (i)
				destroy_prefetch_work(work);
			return false;
		}

		/* Keep the MR pointer will valid outside the SRCU */
		atomic_inc(&work->frags[i].mr->num_deferred_work);
	}
	work->num_sge = num_sge;
	return true;
}

static int mlx5_ib_prefetch_sg_list(struct ib_pd *pd,
				    enum ib_uverbs_advise_mr_advice advice,
				    u32 pf_flags, struct ib_sge *sg_list,
				    u32 num_sge)
{
	struct mlx5_ib_dev *dev = to_mdev(pd->device);
	u32 bytes_mapped = 0;
	int srcu_key;
	int ret = 0;
	u32 i;

	srcu_key = srcu_read_lock(&dev->odp_srcu);
	for (i = 0; i < num_sge; ++i) {
		struct mlx5_ib_mr *mr;

		mr = get_prefetchable_mr(pd, advice, sg_list[i].lkey);
		if (!mr) {
			ret = -ENOENT;
			goto out;
		}
		ret = pagefault_mr(mr, sg_list[i].addr, sg_list[i].length,
				   &bytes_mapped, pf_flags);
		if (ret < 0)
			goto out;
	}
	ret = 0;

out:
	srcu_read_unlock(&dev->odp_srcu, srcu_key);
	return ret;
}

int mlx5_ib_advise_mr_prefetch(struct ib_pd *pd,
			       enum ib_uverbs_advise_mr_advice advice,
			       u32 flags, struct ib_sge *sg_list, u32 num_sge)
{
	struct mlx5_ib_dev *dev = to_mdev(pd->device);
	u32 pf_flags = 0;
	struct prefetch_mr_work *work;
	int srcu_key;

	if (advice == IB_UVERBS_ADVISE_MR_ADVICE_PREFETCH)
		pf_flags |= MLX5_PF_FLAGS_DOWNGRADE;

	if (flags & IB_UVERBS_ADVISE_MR_FLAG_FLUSH)
		return mlx5_ib_prefetch_sg_list(pd, advice, pf_flags, sg_list,
						num_sge);

	work = kvzalloc(struct_size(work, frags, num_sge), GFP_KERNEL);
	if (!work)
		return -ENOMEM;

	srcu_key = srcu_read_lock(&dev->odp_srcu);
	if (!init_prefetch_work(pd, advice, pf_flags, work, sg_list, num_sge)) {
		srcu_read_unlock(&dev->odp_srcu, srcu_key);
		return -EINVAL;
	}
	queue_work(system_unbound_wq, &work->work);
	srcu_read_unlock(&dev->odp_srcu, srcu_key);
	return 0;
}<|MERGE_RESOLUTION|>--- conflicted
+++ resolved
@@ -315,20 +315,9 @@
 
 	ib_umem_odp_unmap_dma_pages(umem_odp, start, end);
 
-<<<<<<< HEAD
-
-	if (unlikely(!umem_odp->npages && mr->parent &&
-		     !umem_odp->dying)) {
-		WRITE_ONCE(mr->live, 0);
-		umem_odp->dying = 1;
-		atomic_inc(&mr->parent->num_leaf_free);
-		schedule_work(&umem_odp->work);
-	}
-=======
 	if (unlikely(!umem_odp->npages && mr->parent))
 		destroy_unused_implicit_child_mr(mr);
 out:
->>>>>>> 46870b23
 	mutex_unlock(&umem_odp->umem_mutex);
 }
 
@@ -511,6 +500,7 @@
 	imr->ibmr.lkey = imr->mmkey.key;
 	imr->ibmr.rkey = imr->mmkey.key;
 	imr->umem = &umem_odp->umem;
+	imr->is_odp_implicit = true;
 	atomic_set(&imr->num_deferred_work, 0);
 	xa_init(&imr->implicit_children);
 
@@ -523,17 +513,12 @@
 	if (err)
 		goto out_mr;
 
-<<<<<<< HEAD
-	imr->is_odp_implicit = true;
-
-=======
 	err = xa_err(xa_store(&dev->odp_mkeys, mlx5_base_mkey(imr->mmkey.key),
 			      &imr->mmkey, GFP_KERNEL));
 	if (err)
 		goto out_mr;
 
 	mlx5_ib_dbg(dev, "key %x mr %p\n", imr->mmkey.key, imr);
->>>>>>> 46870b23
 	return imr;
 out_mr:
 	mlx5_ib_err(dev, "Failed to register MKEY %d\n", err);
