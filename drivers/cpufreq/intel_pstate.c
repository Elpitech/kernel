--- conflicted
+++ resolved
@@ -556,10 +556,7 @@
 
 static inline void intel_pstate_calc_busy(struct cpudata *cpu)
 {
-<<<<<<< HEAD
-=======
 	struct sample *sample = &cpu->sample;
->>>>>>> 1a5700bc
 	int64_t core_pct;
 	int32_t rem;
 
