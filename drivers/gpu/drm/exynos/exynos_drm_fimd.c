/* exynos_drm_fimd.c
 *
 * Copyright (C) 2011 Samsung Electronics Co.Ltd
 * Authors:
 *	Joonyoung Shim <jy0922.shim@samsung.com>
 *	Inki Dae <inki.dae@samsung.com>
 *
 * This program is free software; you can redistribute  it and/or modify it
 * under  the terms of  the GNU General  Public License as published by the
 * Free Software Foundation;  either version 2 of the  License, or (at your
 * option) any later version.
 *
 */
#include "drmP.h"

#include <linux/kernel.h>
#include <linux/module.h>
#include <linux/platform_device.h>
#include <linux/clk.h>
#include <linux/pm_runtime.h>

#include <drm/exynos_drm.h>
#include <plat/regs-fb-v4.h>

#include "exynos_drm_drv.h"
#include "exynos_drm_fbdev.h"
#include "exynos_drm_crtc.h"

/*
 * FIMD is stand for Fully Interactive Mobile Display and
 * as a display controller, it transfers contents drawn on memory
 * to a LCD Panel through Display Interfaces such as RGB or
 * CPU Interface.
 */

/* position control register for hardware window 0, 2 ~ 4.*/
#define VIDOSD_A(win)		(VIDOSD_BASE + 0x00 + (win) * 16)
#define VIDOSD_B(win)		(VIDOSD_BASE + 0x04 + (win) * 16)
/* size control register for hardware window 0. */
#define VIDOSD_C_SIZE_W0	(VIDOSD_BASE + 0x08)
/* alpha control register for hardware window 1 ~ 4. */
#define VIDOSD_C(win)		(VIDOSD_BASE + 0x18 + (win) * 16)
/* size control register for hardware window 1 ~ 4. */
#define VIDOSD_D(win)		(VIDOSD_BASE + 0x0C + (win) * 16)

#define VIDWx_BUF_START(win, buf)	(VIDW_BUF_START(buf) + (win) * 8)
#define VIDWx_BUF_END(win, buf)		(VIDW_BUF_END(buf) + (win) * 8)
#define VIDWx_BUF_SIZE(win, buf)	(VIDW_BUF_SIZE(buf) + (win) * 4)

/* color key control register for hardware window 1 ~ 4. */
#define WKEYCON0_BASE(x)		((WKEYCON0 + 0x140) + (x * 8))
/* color key value register for hardware window 1 ~ 4. */
#define WKEYCON1_BASE(x)		((WKEYCON1 + 0x140) + (x * 8))

/* FIMD has totally five hardware windows. */
#define WINDOWS_NR	5

#define get_fimd_context(dev)	platform_get_drvdata(to_platform_device(dev))

struct fimd_win_data {
	unsigned int		offset_x;
	unsigned int		offset_y;
	unsigned int		ovl_width;
	unsigned int		ovl_height;
	unsigned int		fb_width;
	unsigned int		fb_height;
	unsigned int		bpp;
	dma_addr_t		dma_addr;
	void __iomem		*vaddr;
	unsigned int		buf_offsize;
	unsigned int		line_size;	/* bytes */
	bool			enabled;
};

struct fimd_context {
	struct exynos_drm_subdrv	subdrv;
	int				irq;
	struct drm_crtc			*crtc;
	struct clk			*bus_clk;
	struct clk			*lcd_clk;
	struct resource			*regs_res;
	void __iomem			*regs;
	struct fimd_win_data		win_data[WINDOWS_NR];
	unsigned int			clkdiv;
	unsigned int			default_win;
	unsigned long			irq_flags;
	u32				vidcon0;
	u32				vidcon1;
	bool				suspended;
	struct mutex			lock;

	struct fb_videomode		*timing;
};

static bool fimd_display_is_connected(struct device *dev)
{
	DRM_DEBUG_KMS("%s\n", __FILE__);

	/* TODO. */

	return true;
}

static void *fimd_get_timing(struct device *dev)
{
	struct fimd_context *ctx = get_fimd_context(dev);

	DRM_DEBUG_KMS("%s\n", __FILE__);

	return ctx->timing;
}

static int fimd_check_timing(struct device *dev, void *timing)
{
	DRM_DEBUG_KMS("%s\n", __FILE__);

	/* TODO. */

	return 0;
}

static int fimd_display_power_on(struct device *dev, int mode)
{
	DRM_DEBUG_KMS("%s\n", __FILE__);

	/* TODO */

	return 0;
}

static struct exynos_drm_display_ops fimd_display_ops = {
	.type = EXYNOS_DISPLAY_TYPE_LCD,
	.is_connected = fimd_display_is_connected,
	.get_timing = fimd_get_timing,
	.check_timing = fimd_check_timing,
	.power_on = fimd_display_power_on,
};

static void fimd_dpms(struct device *subdrv_dev, int mode)
{
	struct fimd_context *ctx = get_fimd_context(subdrv_dev);

	DRM_DEBUG_KMS("%s, %d\n", __FILE__, mode);

	mutex_lock(&ctx->lock);

	switch (mode) {
	case DRM_MODE_DPMS_ON:
		/*
		 * enable fimd hardware only if suspended status.
		 *
		 * P.S. fimd_dpms function would be called at booting time so
		 * clk_enable could be called double time.
		 */
		if (ctx->suspended)
			pm_runtime_get_sync(subdrv_dev);
		break;
	case DRM_MODE_DPMS_STANDBY:
	case DRM_MODE_DPMS_SUSPEND:
	case DRM_MODE_DPMS_OFF:
<<<<<<< HEAD
		pm_runtime_put_sync(subdrv_dev);
=======
		if (!ctx->suspended)
			pm_runtime_put_sync(subdrv_dev);
>>>>>>> e2920638
		break;
	default:
		DRM_DEBUG_KMS("unspecified mode %d\n", mode);
		break;
	}

	mutex_unlock(&ctx->lock);
}

static void fimd_apply(struct device *subdrv_dev)
{
	struct fimd_context *ctx = get_fimd_context(subdrv_dev);
	struct exynos_drm_manager *mgr = &ctx->subdrv.manager;
	struct exynos_drm_manager_ops *mgr_ops = mgr->ops;
	struct exynos_drm_overlay_ops *ovl_ops = mgr->overlay_ops;
	struct fimd_win_data *win_data;
	int i;

	DRM_DEBUG_KMS("%s\n", __FILE__);

	for (i = 0; i < WINDOWS_NR; i++) {
		win_data = &ctx->win_data[i];
		if (win_data->enabled && (ovl_ops && ovl_ops->commit))
			ovl_ops->commit(subdrv_dev, i);
	}

	if (mgr_ops && mgr_ops->commit)
		mgr_ops->commit(subdrv_dev);
}

static void fimd_commit(struct device *dev)
{
	struct fimd_context *ctx = get_fimd_context(dev);
	struct fb_videomode *timing = ctx->timing;
	u32 val;

	if (ctx->suspended)
		return;

	DRM_DEBUG_KMS("%s\n", __FILE__);

	/* setup polarity values from machine code. */
	writel(ctx->vidcon1, ctx->regs + VIDCON1);

	/* setup vertical timing values. */
	val = VIDTCON0_VBPD(timing->upper_margin - 1) |
	       VIDTCON0_VFPD(timing->lower_margin - 1) |
	       VIDTCON0_VSPW(timing->vsync_len - 1);
	writel(val, ctx->regs + VIDTCON0);

	/* setup horizontal timing values.  */
	val = VIDTCON1_HBPD(timing->left_margin - 1) |
	       VIDTCON1_HFPD(timing->right_margin - 1) |
	       VIDTCON1_HSPW(timing->hsync_len - 1);
	writel(val, ctx->regs + VIDTCON1);

	/* setup horizontal and vertical display size. */
	val = VIDTCON2_LINEVAL(timing->yres - 1) |
	       VIDTCON2_HOZVAL(timing->xres - 1);
	writel(val, ctx->regs + VIDTCON2);

	/* setup clock source, clock divider, enable dma. */
	val = ctx->vidcon0;
	val &= ~(VIDCON0_CLKVAL_F_MASK | VIDCON0_CLKDIR);

	if (ctx->clkdiv > 1)
		val |= VIDCON0_CLKVAL_F(ctx->clkdiv - 1) | VIDCON0_CLKDIR;
	else
		val &= ~VIDCON0_CLKDIR;	/* 1:1 clock */

	/*
	 * fields of register with prefix '_F' would be updated
	 * at vsync(same as dma start)
	 */
	val |= VIDCON0_ENVID | VIDCON0_ENVID_F;
	writel(val, ctx->regs + VIDCON0);
}

static int fimd_enable_vblank(struct device *dev)
{
	struct fimd_context *ctx = get_fimd_context(dev);
	u32 val;

	DRM_DEBUG_KMS("%s\n", __FILE__);

	if (ctx->suspended)
		return -EPERM;

	if (!test_and_set_bit(0, &ctx->irq_flags)) {
		val = readl(ctx->regs + VIDINTCON0);

		val |= VIDINTCON0_INT_ENABLE;
		val |= VIDINTCON0_INT_FRAME;

		val &= ~VIDINTCON0_FRAMESEL0_MASK;
		val |= VIDINTCON0_FRAMESEL0_VSYNC;
		val &= ~VIDINTCON0_FRAMESEL1_MASK;
		val |= VIDINTCON0_FRAMESEL1_NONE;

		writel(val, ctx->regs + VIDINTCON0);
	}

	return 0;
}

static void fimd_disable_vblank(struct device *dev)
{
	struct fimd_context *ctx = get_fimd_context(dev);
	u32 val;

	DRM_DEBUG_KMS("%s\n", __FILE__);

	if (ctx->suspended)
		return;

	if (test_and_clear_bit(0, &ctx->irq_flags)) {
		val = readl(ctx->regs + VIDINTCON0);

		val &= ~VIDINTCON0_INT_FRAME;
		val &= ~VIDINTCON0_INT_ENABLE;

		writel(val, ctx->regs + VIDINTCON0);
	}
}

static struct exynos_drm_manager_ops fimd_manager_ops = {
	.dpms = fimd_dpms,
	.apply = fimd_apply,
	.commit = fimd_commit,
	.enable_vblank = fimd_enable_vblank,
	.disable_vblank = fimd_disable_vblank,
};

static void fimd_win_mode_set(struct device *dev,
			      struct exynos_drm_overlay *overlay)
{
	struct fimd_context *ctx = get_fimd_context(dev);
	struct fimd_win_data *win_data;
	int win;
	unsigned long offset;

	DRM_DEBUG_KMS("%s\n", __FILE__);

	if (!overlay) {
		dev_err(dev, "overlay is NULL\n");
		return;
	}

	win = overlay->zpos;
	if (win == DEFAULT_ZPOS)
		win = ctx->default_win;

	if (win < 0 || win > WINDOWS_NR)
		return;

	offset = overlay->fb_x * (overlay->bpp >> 3);
	offset += overlay->fb_y * overlay->pitch;

	DRM_DEBUG_KMS("offset = 0x%lx, pitch = %x\n", offset, overlay->pitch);

	win_data = &ctx->win_data[win];

	win_data->offset_x = overlay->crtc_x;
	win_data->offset_y = overlay->crtc_y;
	win_data->ovl_width = overlay->crtc_width;
	win_data->ovl_height = overlay->crtc_height;
	win_data->fb_width = overlay->fb_width;
	win_data->fb_height = overlay->fb_height;
	win_data->dma_addr = overlay->dma_addr[0] + offset;
	win_data->vaddr = overlay->vaddr[0] + offset;
	win_data->bpp = overlay->bpp;
	win_data->buf_offsize = (overlay->fb_width - overlay->crtc_width) *
				(overlay->bpp >> 3);
	win_data->line_size = overlay->crtc_width * (overlay->bpp >> 3);

	DRM_DEBUG_KMS("offset_x = %d, offset_y = %d\n",
			win_data->offset_x, win_data->offset_y);
	DRM_DEBUG_KMS("ovl_width = %d, ovl_height = %d\n",
			win_data->ovl_width, win_data->ovl_height);
	DRM_DEBUG_KMS("paddr = 0x%lx, vaddr = 0x%lx\n",
			(unsigned long)win_data->dma_addr,
			(unsigned long)win_data->vaddr);
	DRM_DEBUG_KMS("fb_width = %d, crtc_width = %d\n",
			overlay->fb_width, overlay->crtc_width);
}

static void fimd_win_set_pixfmt(struct device *dev, unsigned int win)
{
	struct fimd_context *ctx = get_fimd_context(dev);
	struct fimd_win_data *win_data = &ctx->win_data[win];
	unsigned long val;

	DRM_DEBUG_KMS("%s\n", __FILE__);

	val = WINCONx_ENWIN;

	switch (win_data->bpp) {
	case 1:
		val |= WINCON0_BPPMODE_1BPP;
		val |= WINCONx_BITSWP;
		val |= WINCONx_BURSTLEN_4WORD;
		break;
	case 2:
		val |= WINCON0_BPPMODE_2BPP;
		val |= WINCONx_BITSWP;
		val |= WINCONx_BURSTLEN_8WORD;
		break;
	case 4:
		val |= WINCON0_BPPMODE_4BPP;
		val |= WINCONx_BITSWP;
		val |= WINCONx_BURSTLEN_8WORD;
		break;
	case 8:
		val |= WINCON0_BPPMODE_8BPP_PALETTE;
		val |= WINCONx_BURSTLEN_8WORD;
		val |= WINCONx_BYTSWP;
		break;
	case 16:
		val |= WINCON0_BPPMODE_16BPP_565;
		val |= WINCONx_HAWSWP;
		val |= WINCONx_BURSTLEN_16WORD;
		break;
	case 24:
		val |= WINCON0_BPPMODE_24BPP_888;
		val |= WINCONx_WSWP;
		val |= WINCONx_BURSTLEN_16WORD;
		break;
	case 32:
		val |= WINCON1_BPPMODE_28BPP_A4888
			| WINCON1_BLD_PIX | WINCON1_ALPHA_SEL;
		val |= WINCONx_WSWP;
		val |= WINCONx_BURSTLEN_16WORD;
		break;
	default:
		DRM_DEBUG_KMS("invalid pixel size so using unpacked 24bpp.\n");

		val |= WINCON0_BPPMODE_24BPP_888;
		val |= WINCONx_WSWP;
		val |= WINCONx_BURSTLEN_16WORD;
		break;
	}

	DRM_DEBUG_KMS("bpp = %d\n", win_data->bpp);

	writel(val, ctx->regs + WINCON(win));
}

static void fimd_win_set_colkey(struct device *dev, unsigned int win)
{
	struct fimd_context *ctx = get_fimd_context(dev);
	unsigned int keycon0 = 0, keycon1 = 0;

	DRM_DEBUG_KMS("%s\n", __FILE__);

	keycon0 = ~(WxKEYCON0_KEYBL_EN | WxKEYCON0_KEYEN_F |
			WxKEYCON0_DIRCON) | WxKEYCON0_COMPKEY(0);

	keycon1 = WxKEYCON1_COLVAL(0xffffffff);

	writel(keycon0, ctx->regs + WKEYCON0_BASE(win));
	writel(keycon1, ctx->regs + WKEYCON1_BASE(win));
}

static void fimd_win_commit(struct device *dev, int zpos)
{
	struct fimd_context *ctx = get_fimd_context(dev);
	struct fimd_win_data *win_data;
	int win = zpos;
	unsigned long val, alpha, size;

	DRM_DEBUG_KMS("%s\n", __FILE__);

	if (ctx->suspended)
		return;

	if (win == DEFAULT_ZPOS)
		win = ctx->default_win;

	if (win < 0 || win > WINDOWS_NR)
		return;

	win_data = &ctx->win_data[win];

	/*
	 * SHADOWCON register is used for enabling timing.
	 *
	 * for example, once only width value of a register is set,
	 * if the dma is started then fimd hardware could malfunction so
	 * with protect window setting, the register fields with prefix '_F'
	 * wouldn't be updated at vsync also but updated once unprotect window
	 * is set.
	 */

	/* protect windows */
	val = readl(ctx->regs + SHADOWCON);
	val |= SHADOWCON_WINx_PROTECT(win);
	writel(val, ctx->regs + SHADOWCON);

	/* buffer start address */
	val = (unsigned long)win_data->dma_addr;
	writel(val, ctx->regs + VIDWx_BUF_START(win, 0));

	/* buffer end address */
	size = win_data->fb_width * win_data->ovl_height * (win_data->bpp >> 3);
	val = (unsigned long)(win_data->dma_addr + size);
	writel(val, ctx->regs + VIDWx_BUF_END(win, 0));

	DRM_DEBUG_KMS("start addr = 0x%lx, end addr = 0x%lx, size = 0x%lx\n",
			(unsigned long)win_data->dma_addr, val, size);
	DRM_DEBUG_KMS("ovl_width = %d, ovl_height = %d\n",
			win_data->ovl_width, win_data->ovl_height);

	/* buffer size */
	val = VIDW_BUF_SIZE_OFFSET(win_data->buf_offsize) |
		VIDW_BUF_SIZE_PAGEWIDTH(win_data->line_size);
	writel(val, ctx->regs + VIDWx_BUF_SIZE(win, 0));

	/* OSD position */
	val = VIDOSDxA_TOPLEFT_X(win_data->offset_x) |
		VIDOSDxA_TOPLEFT_Y(win_data->offset_y);
	writel(val, ctx->regs + VIDOSD_A(win));

	val = VIDOSDxB_BOTRIGHT_X(win_data->offset_x +
					win_data->ovl_width - 1) |
		VIDOSDxB_BOTRIGHT_Y(win_data->offset_y +
					win_data->ovl_height - 1);
	writel(val, ctx->regs + VIDOSD_B(win));

	DRM_DEBUG_KMS("osd pos: tx = %d, ty = %d, bx = %d, by = %d\n",
			win_data->offset_x, win_data->offset_y,
			win_data->offset_x + win_data->ovl_width - 1,
			win_data->offset_y + win_data->ovl_height - 1);

	/* hardware window 0 doesn't support alpha channel. */
	if (win != 0) {
		/* OSD alpha */
		alpha = VIDISD14C_ALPHA1_R(0xf) |
			VIDISD14C_ALPHA1_G(0xf) |
			VIDISD14C_ALPHA1_B(0xf);

		writel(alpha, ctx->regs + VIDOSD_C(win));
	}

	/* OSD size */
	if (win != 3 && win != 4) {
		u32 offset = VIDOSD_D(win);
		if (win == 0)
			offset = VIDOSD_C_SIZE_W0;
		val = win_data->ovl_width * win_data->ovl_height;
		writel(val, ctx->regs + offset);

		DRM_DEBUG_KMS("osd size = 0x%x\n", (unsigned int)val);
	}

	fimd_win_set_pixfmt(dev, win);

	/* hardware window 0 doesn't support color key. */
	if (win != 0)
		fimd_win_set_colkey(dev, win);

	/* wincon */
	val = readl(ctx->regs + WINCON(win));
	val |= WINCONx_ENWIN;
	writel(val, ctx->regs + WINCON(win));

	/* Enable DMA channel and unprotect windows */
	val = readl(ctx->regs + SHADOWCON);
	val |= SHADOWCON_CHx_ENABLE(win);
	val &= ~SHADOWCON_WINx_PROTECT(win);
	writel(val, ctx->regs + SHADOWCON);

	win_data->enabled = true;
}

static void fimd_win_disable(struct device *dev, int zpos)
{
	struct fimd_context *ctx = get_fimd_context(dev);
	struct fimd_win_data *win_data;
	int win = zpos;
	u32 val;

	DRM_DEBUG_KMS("%s\n", __FILE__);

	if (win == DEFAULT_ZPOS)
		win = ctx->default_win;

	if (win < 0 || win > WINDOWS_NR)
		return;

	win_data = &ctx->win_data[win];

	/* protect windows */
	val = readl(ctx->regs + SHADOWCON);
	val |= SHADOWCON_WINx_PROTECT(win);
	writel(val, ctx->regs + SHADOWCON);

	/* wincon */
	val = readl(ctx->regs + WINCON(win));
	val &= ~WINCONx_ENWIN;
	writel(val, ctx->regs + WINCON(win));

	/* unprotect windows */
	val = readl(ctx->regs + SHADOWCON);
	val &= ~SHADOWCON_CHx_ENABLE(win);
	val &= ~SHADOWCON_WINx_PROTECT(win);
	writel(val, ctx->regs + SHADOWCON);

	win_data->enabled = false;
}

static struct exynos_drm_overlay_ops fimd_overlay_ops = {
	.mode_set = fimd_win_mode_set,
	.commit = fimd_win_commit,
	.disable = fimd_win_disable,
};

static void fimd_finish_pageflip(struct drm_device *drm_dev, int crtc)
{
	struct exynos_drm_private *dev_priv = drm_dev->dev_private;
	struct drm_pending_vblank_event *e, *t;
	struct timeval now;
	unsigned long flags;
	bool is_checked = false;

	spin_lock_irqsave(&drm_dev->event_lock, flags);

	list_for_each_entry_safe(e, t, &dev_priv->pageflip_event_list,
			base.link) {
		/* if event's pipe isn't same as crtc then ignore it. */
		if (crtc != e->pipe)
			continue;

		is_checked = true;

		do_gettimeofday(&now);
		e->event.sequence = 0;
		e->event.tv_sec = now.tv_sec;
		e->event.tv_usec = now.tv_usec;

		list_move_tail(&e->base.link, &e->base.file_priv->event_list);
		wake_up_interruptible(&e->base.file_priv->event_wait);
	}

	if (is_checked) {
		drm_vblank_put(drm_dev, crtc);

		/*
		 * don't off vblank if vblank_disable_allowed is 1,
		 * because vblank would be off by timer handler.
		 */
		if (!drm_dev->vblank_disable_allowed)
			drm_vblank_off(drm_dev, crtc);
	}

	spin_unlock_irqrestore(&drm_dev->event_lock, flags);
}

static irqreturn_t fimd_irq_handler(int irq, void *dev_id)
{
	struct fimd_context *ctx = (struct fimd_context *)dev_id;
	struct exynos_drm_subdrv *subdrv = &ctx->subdrv;
	struct drm_device *drm_dev = subdrv->drm_dev;
	struct exynos_drm_manager *manager = &subdrv->manager;
	u32 val;

	val = readl(ctx->regs + VIDINTCON1);

	if (val & VIDINTCON1_INT_FRAME)
		/* VSYNC interrupt */
		writel(VIDINTCON1_INT_FRAME, ctx->regs + VIDINTCON1);

	/* check the crtc is detached already from encoder */
	if (manager->pipe < 0)
		goto out;

	drm_handle_vblank(drm_dev, manager->pipe);
	fimd_finish_pageflip(drm_dev, manager->pipe);

out:
	return IRQ_HANDLED;
}

static int fimd_subdrv_probe(struct drm_device *drm_dev, struct device *dev)
{
	DRM_DEBUG_KMS("%s\n", __FILE__);

	/*
	 * enable drm irq mode.
	 * - with irq_enabled = 1, we can use the vblank feature.
	 *
	 * P.S. note that we wouldn't use drm irq handler but
	 *	just specific driver own one instead because
	 *	drm framework supports only one irq handler.
	 */
	drm_dev->irq_enabled = 1;

	/*
	 * with vblank_disable_allowed = 1, vblank interrupt will be disabled
	 * by drm timer once a current process gives up ownership of
	 * vblank event.(after drm_vblank_put function is called)
	 */
	drm_dev->vblank_disable_allowed = 1;

	return 0;
}

static void fimd_subdrv_remove(struct drm_device *drm_dev)
{
	DRM_DEBUG_KMS("%s\n", __FILE__);

	/* TODO. */
}

static int fimd_calc_clkdiv(struct fimd_context *ctx,
			    struct fb_videomode *timing)
{
	unsigned long clk = clk_get_rate(ctx->lcd_clk);
	u32 retrace;
	u32 clkdiv;
	u32 best_framerate = 0;
	u32 framerate;

	DRM_DEBUG_KMS("%s\n", __FILE__);

	retrace = timing->left_margin + timing->hsync_len +
				timing->right_margin + timing->xres;
	retrace *= timing->upper_margin + timing->vsync_len +
				timing->lower_margin + timing->yres;

	/* default framerate is 60Hz */
	if (!timing->refresh)
		timing->refresh = 60;

	clk /= retrace;

	for (clkdiv = 1; clkdiv < 0x100; clkdiv++) {
		int tmp;

		/* get best framerate */
		framerate = clk / clkdiv;
		tmp = timing->refresh - framerate;
		if (tmp < 0) {
			best_framerate = framerate;
			continue;
		} else {
			if (!best_framerate)
				best_framerate = framerate;
			else if (tmp < (best_framerate - framerate))
				best_framerate = framerate;
			break;
		}
	}

	return clkdiv;
}

static void fimd_clear_win(struct fimd_context *ctx, int win)
{
	u32 val;

	DRM_DEBUG_KMS("%s\n", __FILE__);

	writel(0, ctx->regs + WINCON(win));
	writel(0, ctx->regs + VIDOSD_A(win));
	writel(0, ctx->regs + VIDOSD_B(win));
	writel(0, ctx->regs + VIDOSD_C(win));

	if (win == 1 || win == 2)
		writel(0, ctx->regs + VIDOSD_D(win));

	val = readl(ctx->regs + SHADOWCON);
	val &= ~SHADOWCON_WINx_PROTECT(win);
	writel(val, ctx->regs + SHADOWCON);
}

static int fimd_power_on(struct fimd_context *ctx, bool enable)
{
	struct exynos_drm_subdrv *subdrv = &ctx->subdrv;
	struct device *dev = subdrv->manager.dev;

	DRM_DEBUG_KMS("%s\n", __FILE__);

	if (enable != false && enable != true)
		return -EINVAL;

	if (enable) {
		int ret;

		ret = clk_enable(ctx->bus_clk);
		if (ret < 0)
			return ret;

		ret = clk_enable(ctx->lcd_clk);
		if  (ret < 0) {
			clk_disable(ctx->bus_clk);
			return ret;
		}

		ctx->suspended = false;

		/* if vblank was enabled status, enable it again. */
		if (test_and_clear_bit(0, &ctx->irq_flags))
			fimd_enable_vblank(dev);

		fimd_apply(dev);
	} else {
		clk_disable(ctx->lcd_clk);
		clk_disable(ctx->bus_clk);

		ctx->suspended = true;
	}

	return 0;
}

static int __devinit fimd_probe(struct platform_device *pdev)
{
	struct device *dev = &pdev->dev;
	struct fimd_context *ctx;
	struct exynos_drm_subdrv *subdrv;
	struct exynos_drm_fimd_pdata *pdata;
	struct fb_videomode *timing;
	struct resource *res;
	int win;
	int ret = -EINVAL;

	DRM_DEBUG_KMS("%s\n", __FILE__);

	pdata = pdev->dev.platform_data;
	if (!pdata) {
		dev_err(dev, "no platform data specified\n");
		return -EINVAL;
	}

	timing = &pdata->timing;
	if (!timing) {
		dev_err(dev, "timing is null.\n");
		return -EINVAL;
	}

	ctx = kzalloc(sizeof(*ctx), GFP_KERNEL);
	if (!ctx)
		return -ENOMEM;

	ctx->bus_clk = clk_get(dev, "fimd");
	if (IS_ERR(ctx->bus_clk)) {
		dev_err(dev, "failed to get bus clock\n");
		ret = PTR_ERR(ctx->bus_clk);
		goto err_clk_get;
	}

	clk_enable(ctx->bus_clk);

	ctx->lcd_clk = clk_get(dev, "sclk_fimd");
	if (IS_ERR(ctx->lcd_clk)) {
		dev_err(dev, "failed to get lcd clock\n");
		ret = PTR_ERR(ctx->lcd_clk);
		goto err_bus_clk;
	}

	clk_enable(ctx->lcd_clk);

	res = platform_get_resource(pdev, IORESOURCE_MEM, 0);
	if (!res) {
		dev_err(dev, "failed to find registers\n");
		ret = -ENOENT;
		goto err_clk;
	}

	ctx->regs_res = request_mem_region(res->start, resource_size(res),
					   dev_name(dev));
	if (!ctx->regs_res) {
		dev_err(dev, "failed to claim register region\n");
		ret = -ENOENT;
		goto err_clk;
	}

	ctx->regs = ioremap(res->start, resource_size(res));
	if (!ctx->regs) {
		dev_err(dev, "failed to map registers\n");
		ret = -ENXIO;
		goto err_req_region_io;
	}

	res = platform_get_resource(pdev, IORESOURCE_IRQ, 0);
	if (!res) {
		dev_err(dev, "irq request failed.\n");
		goto err_req_region_irq;
	}

	ctx->irq = res->start;

	ret = request_irq(ctx->irq, fimd_irq_handler, 0, "drm_fimd", ctx);
	if (ret < 0) {
		dev_err(dev, "irq request failed.\n");
		goto err_req_irq;
	}

	ctx->clkdiv = fimd_calc_clkdiv(ctx, timing);
	ctx->vidcon0 = pdata->vidcon0;
	ctx->vidcon1 = pdata->vidcon1;
	ctx->default_win = pdata->default_win;
	ctx->timing = timing;

	timing->pixclock = clk_get_rate(ctx->lcd_clk) / ctx->clkdiv;

	DRM_DEBUG_KMS("pixel clock = %d, clkdiv = %d\n",
			timing->pixclock, ctx->clkdiv);

	subdrv = &ctx->subdrv;

	subdrv->probe = fimd_subdrv_probe;
	subdrv->remove = fimd_subdrv_remove;
	subdrv->manager.pipe = -1;
	subdrv->manager.ops = &fimd_manager_ops;
	subdrv->manager.overlay_ops = &fimd_overlay_ops;
	subdrv->manager.display_ops = &fimd_display_ops;
	subdrv->manager.dev = dev;

	mutex_init(&ctx->lock);

	platform_set_drvdata(pdev, ctx);

	pm_runtime_set_active(dev);
	pm_runtime_enable(dev);
	pm_runtime_get_sync(dev);

	for (win = 0; win < WINDOWS_NR; win++)
		fimd_clear_win(ctx, win);

	exynos_drm_subdrv_register(subdrv);

	return 0;

err_req_irq:
err_req_region_irq:
	iounmap(ctx->regs);

err_req_region_io:
	release_resource(ctx->regs_res);
	kfree(ctx->regs_res);

err_clk:
	clk_disable(ctx->lcd_clk);
	clk_put(ctx->lcd_clk);

err_bus_clk:
	clk_disable(ctx->bus_clk);
	clk_put(ctx->bus_clk);

err_clk_get:
	kfree(ctx);
	return ret;
}

static int __devexit fimd_remove(struct platform_device *pdev)
{
	struct device *dev = &pdev->dev;
	struct fimd_context *ctx = platform_get_drvdata(pdev);

	DRM_DEBUG_KMS("%s\n", __FILE__);

	exynos_drm_subdrv_unregister(&ctx->subdrv);

	if (ctx->suspended)
		goto out;

	clk_disable(ctx->lcd_clk);
	clk_disable(ctx->bus_clk);

	pm_runtime_set_suspended(dev);
	pm_runtime_put_sync(dev);

out:
	pm_runtime_disable(dev);

	clk_put(ctx->lcd_clk);
	clk_put(ctx->bus_clk);

	iounmap(ctx->regs);
	release_resource(ctx->regs_res);
	kfree(ctx->regs_res);
	free_irq(ctx->irq, ctx);

	kfree(ctx);

	return 0;
}

#ifdef CONFIG_PM_SLEEP
static int fimd_suspend(struct device *dev)
{
<<<<<<< HEAD
	int ret;
=======
	struct fimd_context *ctx = get_fimd_context(dev);
>>>>>>> e2920638

	if (pm_runtime_suspended(dev))
		return 0;

<<<<<<< HEAD
	ret = pm_runtime_suspend(dev);
	if (ret < 0)
		return ret;

	return 0;
=======
	/*
	 * do not use pm_runtime_suspend(). if pm_runtime_suspend() is
	 * called here, an error would be returned by that interface
	 * because the usage_count of pm runtime is more than 1.
	 */
	return fimd_power_on(ctx, false);
>>>>>>> e2920638
}

static int fimd_resume(struct device *dev)
{
<<<<<<< HEAD
	int ret;

	ret = pm_runtime_resume(dev);
	if (ret < 0) {
		DRM_ERROR("failed to resume runtime pm.\n");
		return ret;
	}

	pm_runtime_disable(dev);

	ret = pm_runtime_set_active(dev);
	if (ret < 0) {
		DRM_ERROR("failed to active runtime pm.\n");
		pm_runtime_enable(dev);
		pm_runtime_suspend(dev);
		return ret;
	}

	pm_runtime_enable(dev);
=======
	struct fimd_context *ctx = get_fimd_context(dev);

	/*
	 * if entered to sleep when lcd panel was on, the usage_count
	 * of pm runtime would still be 1 so in this case, fimd driver
	 * should be on directly not drawing on pm runtime interface.
	 */
	if (!pm_runtime_suspended(dev))
		return fimd_power_on(ctx, true);
>>>>>>> e2920638

	return 0;
}
#endif

#ifdef CONFIG_PM_RUNTIME
static int fimd_runtime_suspend(struct device *dev)
{
	struct fimd_context *ctx = get_fimd_context(dev);

	DRM_DEBUG_KMS("%s\n", __FILE__);

<<<<<<< HEAD
	clk_disable(ctx->lcd_clk);
	clk_disable(ctx->bus_clk);

	ctx->suspended = true;
	return 0;
=======
	return fimd_power_on(ctx, false);
>>>>>>> e2920638
}

static int fimd_runtime_resume(struct device *dev)
{
	struct fimd_context *ctx = get_fimd_context(dev);
<<<<<<< HEAD
	int ret;

	DRM_DEBUG_KMS("%s\n", __FILE__);

	ret = clk_enable(ctx->bus_clk);
	if (ret < 0)
		return ret;

	ret = clk_enable(ctx->lcd_clk);
	if  (ret < 0) {
		clk_disable(ctx->bus_clk);
		return ret;
	}

	ctx->suspended = false;

	/* if vblank was enabled status, enable it again. */
	if (test_and_clear_bit(0, &ctx->irq_flags))
		fimd_enable_vblank(dev);

	fimd_apply(dev);

	return 0;
=======

	DRM_DEBUG_KMS("%s\n", __FILE__);

	return fimd_power_on(ctx, true);
>>>>>>> e2920638
}
#endif

static const struct dev_pm_ops fimd_pm_ops = {
	SET_SYSTEM_SLEEP_PM_OPS(fimd_suspend, fimd_resume)
	SET_RUNTIME_PM_OPS(fimd_runtime_suspend, fimd_runtime_resume, NULL)
};

static struct platform_driver fimd_driver = {
	.probe		= fimd_probe,
	.remove		= __devexit_p(fimd_remove),
	.driver		= {
		.name	= "exynos4-fb",
		.owner	= THIS_MODULE,
		.pm	= &fimd_pm_ops,
	},
};

static int __init fimd_init(void)
{
	return platform_driver_register(&fimd_driver);
}

static void __exit fimd_exit(void)
{
	platform_driver_unregister(&fimd_driver);
}

module_init(fimd_init);
module_exit(fimd_exit);

MODULE_AUTHOR("Joonyoung Shim <jy0922.shim@samsung.com>");
MODULE_AUTHOR("Inki Dae <inki.dae@samsung.com>");
MODULE_DESCRIPTION("Samsung DRM FIMD Driver");
MODULE_LICENSE("GPL");<|MERGE_RESOLUTION|>--- conflicted
+++ resolved
@@ -158,12 +158,8 @@
 	case DRM_MODE_DPMS_STANDBY:
 	case DRM_MODE_DPMS_SUSPEND:
 	case DRM_MODE_DPMS_OFF:
-<<<<<<< HEAD
-		pm_runtime_put_sync(subdrv_dev);
-=======
 		if (!ctx->suspended)
 			pm_runtime_put_sync(subdrv_dev);
->>>>>>> e2920638
 		break;
 	default:
 		DRM_DEBUG_KMS("unspecified mode %d\n", mode);
@@ -956,54 +952,21 @@
 #ifdef CONFIG_PM_SLEEP
 static int fimd_suspend(struct device *dev)
 {
-<<<<<<< HEAD
-	int ret;
-=======
-	struct fimd_context *ctx = get_fimd_context(dev);
->>>>>>> e2920638
+	struct fimd_context *ctx = get_fimd_context(dev);
 
 	if (pm_runtime_suspended(dev))
 		return 0;
 
-<<<<<<< HEAD
-	ret = pm_runtime_suspend(dev);
-	if (ret < 0)
-		return ret;
-
-	return 0;
-=======
 	/*
 	 * do not use pm_runtime_suspend(). if pm_runtime_suspend() is
 	 * called here, an error would be returned by that interface
 	 * because the usage_count of pm runtime is more than 1.
 	 */
 	return fimd_power_on(ctx, false);
->>>>>>> e2920638
 }
 
 static int fimd_resume(struct device *dev)
 {
-<<<<<<< HEAD
-	int ret;
-
-	ret = pm_runtime_resume(dev);
-	if (ret < 0) {
-		DRM_ERROR("failed to resume runtime pm.\n");
-		return ret;
-	}
-
-	pm_runtime_disable(dev);
-
-	ret = pm_runtime_set_active(dev);
-	if (ret < 0) {
-		DRM_ERROR("failed to active runtime pm.\n");
-		pm_runtime_enable(dev);
-		pm_runtime_suspend(dev);
-		return ret;
-	}
-
-	pm_runtime_enable(dev);
-=======
 	struct fimd_context *ctx = get_fimd_context(dev);
 
 	/*
@@ -1013,7 +976,6 @@
 	 */
 	if (!pm_runtime_suspended(dev))
 		return fimd_power_on(ctx, true);
->>>>>>> e2920638
 
 	return 0;
 }
@@ -1026,50 +988,16 @@
 
 	DRM_DEBUG_KMS("%s\n", __FILE__);
 
-<<<<<<< HEAD
-	clk_disable(ctx->lcd_clk);
-	clk_disable(ctx->bus_clk);
-
-	ctx->suspended = true;
-	return 0;
-=======
 	return fimd_power_on(ctx, false);
->>>>>>> e2920638
 }
 
 static int fimd_runtime_resume(struct device *dev)
 {
 	struct fimd_context *ctx = get_fimd_context(dev);
-<<<<<<< HEAD
-	int ret;
-
-	DRM_DEBUG_KMS("%s\n", __FILE__);
-
-	ret = clk_enable(ctx->bus_clk);
-	if (ret < 0)
-		return ret;
-
-	ret = clk_enable(ctx->lcd_clk);
-	if  (ret < 0) {
-		clk_disable(ctx->bus_clk);
-		return ret;
-	}
-
-	ctx->suspended = false;
-
-	/* if vblank was enabled status, enable it again. */
-	if (test_and_clear_bit(0, &ctx->irq_flags))
-		fimd_enable_vblank(dev);
-
-	fimd_apply(dev);
-
-	return 0;
-=======
 
 	DRM_DEBUG_KMS("%s\n", __FILE__);
 
 	return fimd_power_on(ctx, true);
->>>>>>> e2920638
 }
 #endif
 
