/*
 * MXC GPIO support. (c) 2008 Daniel Mack <daniel@caiaq.de>
 * Copyright 2008 Juergen Beisert, kernel@pengutronix.de
 *
 * Based on code from Freescale,
 * Copyright (C) 2004-2010 Freescale Semiconductor, Inc. All Rights Reserved.
 *
 * This program is free software; you can redistribute it and/or
 * modify it under the terms of the GNU General Public License
 * as published by the Free Software Foundation; either version 2
 * of the License, or (at your option) any later version.
 * This program is distributed in the hope that it will be useful,
 * but WITHOUT ANY WARRANTY; without even the implied warranty of
 * MERCHANTABILITY or FITNESS FOR A PARTICULAR PURPOSE.  See the
 * GNU General Public License for more details.
 *
 * You should have received a copy of the GNU General Public License
 * along with this program; if not, write to the Free Software
 * Foundation, Inc., 51 Franklin Street, Fifth Floor, Boston,
 * MA  02110-1301, USA.
 */

#include <linux/init.h>
#include <linux/interrupt.h>
#include <linux/io.h>
#include <linux/irq.h>
#include <linux/gpio.h>
#include <linux/of.h>
#include <linux/of_address.h>
#include <linux/of_device.h>
#include <linux/platform_device.h>
#include <linux/slab.h>
#include <linux/basic_mmio_gpio.h>
#include <linux/module.h>

#define MXS_SET		0x4
#define MXS_CLR		0x8

#define PINCTRL_DOUT(p)		((is_imx23_gpio(p) ? 0x0500 : 0x0700) + (p->id) * 0x10)
#define PINCTRL_DIN(p)		((is_imx23_gpio(p) ? 0x0600 : 0x0900) + (p->id) * 0x10)
#define PINCTRL_DOE(p)		((is_imx23_gpio(p) ? 0x0700 : 0x0b00) + (p->id) * 0x10)
#define PINCTRL_PIN2IRQ(p)	((is_imx23_gpio(p) ? 0x0800 : 0x1000) + (p->id) * 0x10)
#define PINCTRL_IRQEN(p)	((is_imx23_gpio(p) ? 0x0900 : 0x1100) + (p->id) * 0x10)
#define PINCTRL_IRQLEV(p)	((is_imx23_gpio(p) ? 0x0a00 : 0x1200) + (p->id) * 0x10)
#define PINCTRL_IRQPOL(p)	((is_imx23_gpio(p) ? 0x0b00 : 0x1300) + (p->id) * 0x10)
#define PINCTRL_IRQSTAT(p)	((is_imx23_gpio(p) ? 0x0c00 : 0x1400) + (p->id) * 0x10)

#define GPIO_INT_FALL_EDGE	0x0
#define GPIO_INT_LOW_LEV	0x1
#define GPIO_INT_RISE_EDGE	0x2
#define GPIO_INT_HIGH_LEV	0x3
#define GPIO_INT_LEV_MASK	(1 << 0)
#define GPIO_INT_POL_MASK	(1 << 1)

#define irq_to_gpio(irq)	((irq) - MXS_GPIO_IRQ_START)

enum mxs_gpio_id {
	IMX23_GPIO,
	IMX28_GPIO,
};

struct mxs_gpio_port {
	void __iomem *base;
	int id;
	int irq;
	int virtual_irq_start;
	struct bgpio_chip bgc;
	enum mxs_gpio_id devid;
};

static inline int is_imx23_gpio(struct mxs_gpio_port *port)
{
	return port->devid == IMX23_GPIO;
}

static inline int is_imx28_gpio(struct mxs_gpio_port *port)
{
	return port->devid == IMX28_GPIO;
}

/* Note: This driver assumes 32 GPIOs are handled in one register */

static int mxs_gpio_set_irq_type(struct irq_data *d, unsigned int type)
{
	u32 gpio = irq_to_gpio(d->irq);
	u32 pin_mask = 1 << (gpio & 31);
	struct irq_chip_generic *gc = irq_data_get_irq_chip_data(d);
	struct mxs_gpio_port *port = gc->private;
	void __iomem *pin_addr;
	int edge;

	switch (type) {
	case IRQ_TYPE_EDGE_RISING:
		edge = GPIO_INT_RISE_EDGE;
		break;
	case IRQ_TYPE_EDGE_FALLING:
		edge = GPIO_INT_FALL_EDGE;
		break;
	case IRQ_TYPE_LEVEL_LOW:
		edge = GPIO_INT_LOW_LEV;
		break;
	case IRQ_TYPE_LEVEL_HIGH:
		edge = GPIO_INT_HIGH_LEV;
		break;
	default:
		return -EINVAL;
	}

	/* set level or edge */
	pin_addr = port->base + PINCTRL_IRQLEV(port);
	if (edge & GPIO_INT_LEV_MASK)
		writel(pin_mask, pin_addr + MXS_SET);
	else
		writel(pin_mask, pin_addr + MXS_CLR);

	/* set polarity */
	pin_addr = port->base + PINCTRL_IRQPOL(port);
	if (edge & GPIO_INT_POL_MASK)
		writel(pin_mask, pin_addr + MXS_SET);
	else
		writel(pin_mask, pin_addr + MXS_CLR);

	writel(1 << (gpio & 0x1f),
	       port->base + PINCTRL_IRQSTAT(port) + MXS_CLR);

	return 0;
}

/* MXS has one interrupt *per* gpio port */
static void mxs_gpio_irq_handler(u32 irq, struct irq_desc *desc)
{
	u32 irq_stat;
	struct mxs_gpio_port *port = irq_get_handler_data(irq);
	u32 gpio_irq_no_base = port->virtual_irq_start;

	desc->irq_data.chip->irq_ack(&desc->irq_data);

	irq_stat = readl(port->base + PINCTRL_IRQSTAT(port)) &
			readl(port->base + PINCTRL_IRQEN(port));

	while (irq_stat != 0) {
		int irqoffset = fls(irq_stat) - 1;
		generic_handle_irq(gpio_irq_no_base + irqoffset);
		irq_stat &= ~(1 << irqoffset);
	}
}

/*
 * Set interrupt number "irq" in the GPIO as a wake-up source.
 * While system is running, all registered GPIO interrupts need to have
 * wake-up enabled. When system is suspended, only selected GPIO interrupts
 * need to have wake-up enabled.
 * @param  irq          interrupt source number
 * @param  enable       enable as wake-up if equal to non-zero
 * @return       This function returns 0 on success.
 */
static int mxs_gpio_set_wake_irq(struct irq_data *d, unsigned int enable)
{
	struct irq_chip_generic *gc = irq_data_get_irq_chip_data(d);
	struct mxs_gpio_port *port = gc->private;

	if (enable)
		enable_irq_wake(port->irq);
	else
		disable_irq_wake(port->irq);

	return 0;
}

static void __init mxs_gpio_init_gc(struct mxs_gpio_port *port)
{
	struct irq_chip_generic *gc;
	struct irq_chip_type *ct;

	gc = irq_alloc_generic_chip("gpio-mxs", 1, port->virtual_irq_start,
				    port->base, handle_level_irq);
	gc->private = port;

	ct = gc->chip_types;
	ct->chip.irq_ack = irq_gc_ack_set_bit;
	ct->chip.irq_mask = irq_gc_mask_clr_bit;
	ct->chip.irq_unmask = irq_gc_mask_set_bit;
	ct->chip.irq_set_type = mxs_gpio_set_irq_type;
	ct->chip.irq_set_wake = mxs_gpio_set_wake_irq;
	ct->regs.ack = PINCTRL_IRQSTAT(port) + MXS_CLR;
	ct->regs.mask = PINCTRL_IRQEN(port);

	irq_setup_generic_chip(gc, IRQ_MSK(32), 0, IRQ_NOREQUEST, 0);
}

static int mxs_gpio_to_irq(struct gpio_chip *gc, unsigned offset)
{
	struct bgpio_chip *bgc = to_bgpio_chip(gc);
	struct mxs_gpio_port *port =
		container_of(bgc, struct mxs_gpio_port, bgc);

	return port->virtual_irq_start + offset;
}

static struct platform_device_id mxs_gpio_ids[] = {
	{
		.name = "imx23-gpio",
		.driver_data = IMX23_GPIO,
	}, {
		.name = "imx28-gpio",
		.driver_data = IMX28_GPIO,
	}, {
		/* sentinel */
	}
};
MODULE_DEVICE_TABLE(platform, mxs_gpio_ids);

static const struct of_device_id mxs_gpio_dt_ids[] = {
	{ .compatible = "fsl,imx23-gpio", .data = (void *) IMX23_GPIO, },
	{ .compatible = "fsl,imx28-gpio", .data = (void *) IMX28_GPIO, },
	{ /* sentinel */ }
};
MODULE_DEVICE_TABLE(of, mxs_gpio_dt_ids);

static int __devinit mxs_gpio_probe(struct platform_device *pdev)
{
	const struct of_device_id *of_id =
			of_match_device(mxs_gpio_dt_ids, &pdev->dev);
	struct device_node *np = pdev->dev.of_node;
	struct device_node *parent;
	static void __iomem *base;
	struct mxs_gpio_port *port;
	struct resource *iores = NULL;
	int err;

	port = devm_kzalloc(&pdev->dev, sizeof(*port), GFP_KERNEL);
	if (!port)
		return -ENOMEM;

	if (np) {
		port->id = of_alias_get_id(np, "gpio");
		if (port->id < 0)
			return port->id;
		port->devid = (enum mxs_gpio_id) of_id->data;
	} else {
		port->id = pdev->id;
		port->devid = pdev->id_entry->driver_data;
	}
	port->virtual_irq_start = MXS_GPIO_IRQ_START + port->id * 32;

	port->irq = platform_get_irq(pdev, 0);
	if (port->irq < 0)
		return port->irq;

	/*
	 * map memory region only once, as all the gpio ports
	 * share the same one
	 */
	if (!base) {
		if (np) {
			parent = of_get_parent(np);
			base = of_iomap(parent, 0);
			of_node_put(parent);
		} else {
			iores = platform_get_resource(pdev, IORESOURCE_MEM, 0);
			base = devm_request_and_ioremap(&pdev->dev, iores);
		}
		if (!base)
			return -EADDRNOTAVAIL;
	}
	port->base = base;

	/*
	 * select the pin interrupt functionality but initially
	 * disable the interrupts
	 */
	writel(~0U, port->base + PINCTRL_PIN2IRQ(port));
	writel(0, port->base + PINCTRL_IRQEN(port));

	/* clear address has to be used to clear IRQSTAT bits */
	writel(~0U, port->base + PINCTRL_IRQSTAT(port) + MXS_CLR);

	/* gpio-mxs can be a generic irq chip */
	mxs_gpio_init_gc(port);

	/* setup one handler for each entry */
	irq_set_chained_handler(port->irq, mxs_gpio_irq_handler);
	irq_set_handler_data(port->irq, port);

	err = bgpio_init(&port->bgc, &pdev->dev, 4,
<<<<<<< HEAD
			 port->base + PINCTRL_DIN(port->id),
			 port->base + PINCTRL_DOUT(port->id), NULL,
			 port->base + PINCTRL_DOE(port->id), NULL, 0);
=======
			 port->base + PINCTRL_DIN(port),
			 port->base + PINCTRL_DOUT(port), NULL,
			 port->base + PINCTRL_DOE(port), NULL, false);
>>>>>>> deb88cc3
	if (err)
		return err;

	port->bgc.gc.to_irq = mxs_gpio_to_irq;
	port->bgc.gc.base = port->id * 32;

	err = gpiochip_add(&port->bgc.gc);
	if (err) {
		bgpio_remove(&port->bgc);
		return err;
	}

	return 0;
}

static struct platform_driver mxs_gpio_driver = {
	.driver		= {
		.name	= "gpio-mxs",
		.owner	= THIS_MODULE,
		.of_match_table = mxs_gpio_dt_ids,
	},
	.probe		= mxs_gpio_probe,
	.id_table	= mxs_gpio_ids,
};

static int __init mxs_gpio_init(void)
{
	return platform_driver_register(&mxs_gpio_driver);
}
postcore_initcall(mxs_gpio_init);

MODULE_AUTHOR("Freescale Semiconductor, "
	      "Daniel Mack <danielncaiaq.de>, "
	      "Juergen Beisert <kernel@pengutronix.de>");
MODULE_DESCRIPTION("Freescale MXS GPIO");
MODULE_LICENSE("GPL");<|MERGE_RESOLUTION|>--- conflicted
+++ resolved
@@ -283,15 +283,9 @@
 	irq_set_handler_data(port->irq, port);
 
 	err = bgpio_init(&port->bgc, &pdev->dev, 4,
-<<<<<<< HEAD
-			 port->base + PINCTRL_DIN(port->id),
-			 port->base + PINCTRL_DOUT(port->id), NULL,
-			 port->base + PINCTRL_DOE(port->id), NULL, 0);
-=======
 			 port->base + PINCTRL_DIN(port),
 			 port->base + PINCTRL_DOUT(port), NULL,
-			 port->base + PINCTRL_DOE(port), NULL, false);
->>>>>>> deb88cc3
+			 port->base + PINCTRL_DOE(port), NULL, 0);
 	if (err)
 		return err;
 
