--- conflicted
+++ resolved
@@ -834,11 +834,7 @@
 		char *type;
 		int len;
 		/* no unplug has been done: do not hook devices != xen vbds */
-<<<<<<< HEAD
-		if (xen_platform_pci_unplug & XEN_UNPLUG_IGNORE) {
-=======
 		if (xen_platform_pci_unplug & XEN_UNPLUG_UNNECESSARY) {
->>>>>>> 053d8f66
 			int major;
 
 			if (!VDEV_IS_EXTENDED(vdevice))
